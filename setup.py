import os
import subprocess
import sys

import numpy as np
from setuptools import find_packages, setup
from setuptools.command.build_ext import build_ext
from Cython.Build import cythonize

is_posix = (os.name == "posix")

if is_posix:
    os_name = subprocess.check_output("uname").decode("utf8")
    if "Darwin" in os_name:
        os.environ["CFLAGS"] = "-stdlib=libc++ -std=c++11"
    else:
        os.environ["CFLAGS"] = "-std=c++11"

if os.environ.get('WITHOUT_CYTHON_OPTIMIZATIONS'):
    os.environ["CFLAGS"] += " -O0"


# Avoid a gcc warning below:
# cc1plus: warning: command line option ???-Wstrict-prototypes??? is valid
# for C/ObjC but not for C++
class BuildExt(build_ext):
    def build_extensions(self):
        if os.name != "nt" and '-Wstrict-prototypes' in self.compiler.compiler_so:
            self.compiler.compiler_so.remove('-Wstrict-prototypes')
        super().build_extensions()


def main():
    cpu_count = os.cpu_count() or 8
<<<<<<< HEAD
    version = "20230125"
=======
    version = "20221128"
>>>>>>> bef4ba69
    packages = find_packages(include=["hummingbot", "hummingbot.*"])
    package_data = {
        "hummingbot": [
            "core/cpp/*",
            "VERSION",
            "templates/*TEMPLATE.yml"
        ],
    }
    install_requires = [
        "0x-contract-addresses",
        "0x-contract-wrappers",
        "0x-order-utils",
        "aioconsole",
        "aiohttp",
        "aiokafka",
        "appdirs",
        "appnope",
        "async-timeout",
        "bidict",
        "cachetools",
        "certifi",
        "cryptography",
        "cython",
        "cytoolz",
        "docker",
        "diff-cover",
        "dydx-python",
        "dydx-v3-python",
        "eth-abi",
        "eth-account",
        "eth-bloom",
        "eth-keyfile",
        "eth-typing",
        "eth-utils",
        "ethsnarks-loopring",
        "flake8",
        "hexbytes",
        "importlib-metadata",
        "mypy-extensions",
        "nose",
        "nose-exclude",
        "numpy",
        "pandas",
        "pip",
        "pre-commit",
        "prompt-toolkit",
        "psutil",
        "pydantic",
        "pyjwt",
        "pyperclip",
        "python-dateutil",
        "python-telegram-bot",
        "requests",
        "rsa",
        "ruamel-yaml",
        "scipy",
        "signalr-client-aio",
        "simplejson",
        "six",
        "sqlalchemy",
        "tabulate",
        "tzlocal",
        "ujson",
        "web3",
        "websockets",
        "yarl",
    ]

    cython_kwargs = {
        "language": "c++",
        "language_level": 3,
    }

    cython_sources = ["hummingbot/**/*.pyx"]

    if os.environ.get('WITHOUT_CYTHON_OPTIMIZATIONS'):
        compiler_directives = {
            "optimize.use_switch": False,
            "optimize.unpack_method_calls": False,
        }
    else:
        compiler_directives = {}

    if is_posix:
        cython_kwargs["nthreads"] = cpu_count

    if "DEV_MODE" in os.environ:
        version += ".dev1"
        package_data[""] = [
            "*.pxd", "*.pyx", "*.h"
        ]
        package_data["hummingbot"].append("core/cpp/*.cpp")

    if len(sys.argv) > 1 and sys.argv[1] == "build_ext" and is_posix:
        sys.argv.append(f"--parallel={cpu_count}")

    setup(name="hummingbot",
          version=version,
          description="Hummingbot",
          url="https://github.com/hummingbot/hummingbot",
          author="CoinAlpha, Inc.",
          author_email="dev@hummingbot.io",
          license="Apache 2.0",
          packages=packages,
          package_data=package_data,
          install_requires=install_requires,
          ext_modules=cythonize(cython_sources, compiler_directives=compiler_directives, **cython_kwargs),
          include_dirs=[
              np.get_include()
          ],
          scripts=[
              "bin/hummingbot.py",
              "bin/hummingbot_quickstart.py"
          ],
          cmdclass={'build_ext': BuildExt},
          )


if __name__ == "__main__":
    main()<|MERGE_RESOLUTION|>--- conflicted
+++ resolved
@@ -32,11 +32,7 @@
 
 def main():
     cpu_count = os.cpu_count() or 8
-<<<<<<< HEAD
     version = "20230125"
-=======
-    version = "20221128"
->>>>>>> bef4ba69
     packages = find_packages(include=["hummingbot", "hummingbot.*"])
     package_data = {
         "hummingbot": [
