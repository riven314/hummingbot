#!/usr/bin/env python
<<<<<<< HEAD
=======

>>>>>>> 4144ad52
from sqlalchemy import (
    Column,
    Text,
    Index,
    BigInteger,
    Float
)
<<<<<<< HEAD
# from sqlalchemy.orm import relationship

=======
>>>>>>> 4144ad52
from . import HummingbotBase


class RangePosition(HummingbotBase):
    __tablename__ = "RangePosition"
    __table_args__ = (Index("rp_config_timestamp_index",
                            "config_file_path", "creation_timestamp"),
                      Index("rp_market_trading_pair_timestamp_index",
                            "market", "symbol", "creation_timestamp"),
                      )

    id = Column(Text, primary_key=True, nullable=False)
    config_file_path = Column(Text, nullable=False)
    strategy = Column(Text, nullable=False)
    token_id = Column(Text, nullable=True)
    market = Column(Text, nullable=False)
    symbol = Column(Text, nullable=False)
    base_asset = Column(Text, nullable=False)
    quote_asset = Column(Text, nullable=False)
    fee_tier = Column(Text, nullable=False)
    lower_price = Column(Float, nullable=False)
    upper_price = Column(Float, nullable=False)
    base_amount = Column(Float, nullable=False)
    quote_amount = Column(Float, nullable=False)
    last_status = Column(Text, nullable=False)
    creation_timestamp = Column(BigInteger, nullable=False)
    last_update_timestamp = Column(BigInteger, nullable=False)


    def __repr__(self) -> str:
        return f"RangePosition(id={self.id}, config_file_path='{self.config_file_path}', strategy='{self.strategy}', " \
               f"token_id={self.token_id}, market='{self.market}', symbol='{self.symbol}', "\
               f"base_asset='{self.base_asset}', quote_asset='{self.quote_asset}', " \
               f"fee_tier = '{self.fee_tier}" \
               f"lower_price={self.lower_price}, upper_price='{self.upper_price}', " \
               f"base_amount='{self.base_amount}', quote_amount={self.quote_amount}, " \
               f"last_status={self.last_status}, " \
               f"creation_timestamp={self.creation_timestamp}, last_update_timestamp={self.last_update_timestamp})"<|MERGE_RESOLUTION|>--- conflicted
+++ resolved
@@ -1,8 +1,4 @@
 #!/usr/bin/env python
-<<<<<<< HEAD
-=======
-
->>>>>>> 4144ad52
 from sqlalchemy import (
     Column,
     Text,
@@ -10,11 +6,6 @@
     BigInteger,
     Float
 )
-<<<<<<< HEAD
-# from sqlalchemy.orm import relationship
-
-=======
->>>>>>> 4144ad52
 from . import HummingbotBase
 
 
