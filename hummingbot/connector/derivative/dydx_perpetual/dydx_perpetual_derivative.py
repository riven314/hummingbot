import asyncio
import json
import logging
import time
from collections import defaultdict
from datetime import datetime
from decimal import Decimal
<<<<<<< HEAD
from typing import (
    Any,
    Dict,
    List,
    Optional,
    AsyncIterable
)
from dateutil.parser import parse as dateparse

from dydx3.errors import DydxApiError
import hummingbot.connector.derivative.dydx_perpetual.dydx_perpetual_constants as CONSTANTS

=======
from typing import Any, AsyncIterable, Dict, List, Optional

>>>>>>> 833fea47
import aiohttp
from dateutil.parser import parse as dataparse
from dydx3.errors import DydxApiError

from hummingbot.client.config.fee_overrides_config_map import fee_overrides_config_map
<<<<<<< HEAD
from hummingbot.connector.derivative.dydx_perpetual.dydx_perpetual_utils import build_api_factory
from hummingbot.core.clock import Clock
from hummingbot.core.data_type.cancellation_result import CancellationResult
from hummingbot.core.data_type.limit_order import LimitOrder
from hummingbot.core.data_type.order_book import OrderBook
from hummingbot.core.data_type.transaction_tracker import TransactionTracker
from hummingbot.core.event.event_listener import EventListener
from hummingbot.core.network_iterator import NetworkStatus
from hummingbot.connector.exchange_base import ExchangeBase
from hummingbot.connector.perpetual_trading import PerpetualTrading
=======
>>>>>>> 833fea47
from hummingbot.connector.derivative.dydx_perpetual.dydx_perpetual_auth import DydxPerpetualAuth
from hummingbot.connector.derivative.dydx_perpetual.dydx_perpetual_client_wrapper import DydxPerpetualClientWrapper
from hummingbot.connector.derivative.dydx_perpetual.dydx_perpetual_fill_report import DydxPerpetualFillReport
from hummingbot.connector.derivative.dydx_perpetual.dydx_perpetual_in_flight_order import DydxPerpetualInFlightOrder
from hummingbot.connector.derivative.dydx_perpetual.dydx_perpetual_order_book_tracker import (
    DydxPerpetualOrderBookTracker
)
from hummingbot.connector.derivative.dydx_perpetual.dydx_perpetual_position import DydxPerpetualPosition
from hummingbot.connector.derivative.dydx_perpetual.dydx_perpetual_user_stream_tracker import (
    DydxPerpetualUserStreamTracker
<<<<<<< HEAD
from hummingbot.core.utils.async_utils import (
    safe_ensure_future,
    safe_gather,
=======
>>>>>>> 833fea47
)
from hummingbot.connector.derivative.perpetual_budget_checker import PerpetualBudgetChecker
from hummingbot.connector.exchange_base import ExchangeBase
from hummingbot.connector.perpetual_trading import PerpetualTrading
from hummingbot.connector.trading_rule import TradingRule
from hummingbot.core.clock import Clock
from hummingbot.core.data_type.cancellation_result import CancellationResult
from hummingbot.core.data_type.limit_order import LimitOrder
from hummingbot.core.data_type.order_book import OrderBook
from hummingbot.core.data_type.transaction_tracker import TransactionTracker
from hummingbot.core.event.event_listener import EventListener
from hummingbot.core.event.events import (
    BuyOrderCompletedEvent,
    BuyOrderCreatedEvent,
    FundingInfo,
    FundingPaymentCompletedEvent,
    MarketEvent,
    MarketOrderFailureEvent,
    OrderCancelledEvent,
    OrderExpiredEvent,
    OrderFilledEvent,
    OrderType,
    PositionAction,
    PositionMode,
    PositionSide,
    SellOrderCompletedEvent,
    SellOrderCreatedEvent,
    TradeFee,
    TradeType
)
from hummingbot.core.network_iterator import NetworkStatus
from hummingbot.core.utils.async_utils import safe_ensure_future
from hummingbot.core.utils.estimate_fee import estimate_fee
from hummingbot.core.utils.tracking_nonce import get_tracking_nonce
from hummingbot.logger import HummingbotLogger

s_logger = None
s_decimal_0 = Decimal(0)
s_decimal_NaN = Decimal("nan")


def now():
    return int(time.time()) * 1000


BUY_ORDER_COMPLETED_EVENT = MarketEvent.BuyOrderCompleted
SELL_ORDER_COMPLETED_EVENT = MarketEvent.SellOrderCompleted
ORDER_CANCELLED_EVENT = MarketEvent.OrderCancelled
ORDER_EXPIRED_EVENT = MarketEvent.OrderExpired
ORDER_FILLED_EVENT = MarketEvent.OrderFilled
ORDER_FAILURE_EVENT = MarketEvent.OrderFailure
MARKET_FUNDING_PAYMENT_COMPLETED_EVENT_TAG = MarketEvent.FundingPaymentCompleted
BUY_ORDER_CREATED_EVENT = MarketEvent.BuyOrderCreated
SELL_ORDER_CREATED_EVENT = MarketEvent.SellOrderCreated
API_CALL_TIMEOUT = 10.0

# ==========================================================
UNRECOGNIZED_ORDER_DEBOUCE = 60  # seconds


class LatchingEventResponder(EventListener):
    def __init__(self, callback: any, num_expected: int):
        super().__init__()
        self._callback = callback
        self._completed = asyncio.Event()
        self._num_remaining = num_expected

    def __call__(self, arg: any):
        if self._callback(arg):
            self._reduce()

    def _reduce(self):
        self._num_remaining -= 1
        if self._num_remaining <= 0:
            self._completed.set()

    async def wait_for_completion(self, timeout: float):
        try:
            await asyncio.wait_for(self._completed.wait(), timeout=timeout)
        except asyncio.TimeoutError:
            pass
        return self._completed.is_set()

    def cancel_one(self):
        self._reduce()


class DydxPerpetualDerivativeTransactionTracker(TransactionTracker):

    def __init__(self, owner):
        super().__init__()
        self._owner = owner

    def did_timeout_tx(self, tx_id: str):
        TransactionTracker.c_did_timeout_tx(self, tx_id)
        self._owner.did_timeout_tx(tx_id)


class DydxPerpetualDerivative(ExchangeBase, PerpetualTrading):
    SHORT_POLL_INTERVAL = 5.0
    LONG_POLL_INTERVAL = 120.0

    @classmethod
    def logger(cls) -> HummingbotLogger:
        global s_logger
        if s_logger is None:
            s_logger = logging.getLogger(__name__)
        return s_logger

    def __init__(self,
                 dydx_perpetual_api_key: str,
                 dydx_perpetual_api_secret: str,
                 dydx_perpetual_passphrase: str,
                 dydx_perpetual_account_number: int,
                 dydx_perpetual_ethereum_address: str,
                 dydx_perpetual_stark_private_key: str,
                 trading_pairs: Optional[List[str]] = None,
                 trading_required: bool = True):

        ExchangeBase.__init__(self)
        PerpetualTrading.__init__(self)
        self._real_time_balance_update = True
        self._shared_client = aiohttp.ClientSession()
        self._api_factory = build_api_factory()
        self._order_book_tracker = DydxPerpetualOrderBookTracker(
            trading_pairs=trading_pairs,
            api_factory=self._api_factory,
        )
        self._tx_tracker = DydxPerpetualDerivativeTransactionTracker(self)
        self._trading_required = trading_required
        self._ev_loop = asyncio.get_event_loop()
        self._poll_notifier = asyncio.Event()
        self._last_poll_timestamp = 0
        self._polling_update_task = None
        self._budget_checker = PerpetualBudgetChecker(self)

        self.dydx_client: DydxPerpetualClientWrapper = DydxPerpetualClientWrapper(api_key=dydx_perpetual_api_key,
                                                                                  api_secret=dydx_perpetual_api_secret,
                                                                                  passphrase=dydx_perpetual_passphrase,
                                                                                  account_number=dydx_perpetual_account_number,
                                                                                  stark_private_key=dydx_perpetual_stark_private_key,
                                                                                  ethereum_address=dydx_perpetual_ethereum_address)
        # State
        self._dydx_auth = DydxPerpetualAuth(self.dydx_client)
        self._user_stream_tracker = DydxPerpetualUserStreamTracker(dydx_auth=self._dydx_auth,
                                                                   api_factory=self._api_factory)
        self._user_stream_event_listener_task = None
        self._user_stream_tracker_task = None
        self._lock = asyncio.Lock()
        self._trading_rules = {}
        self._in_flight_orders = {}
        self._trading_pairs = trading_pairs
        self._fee_rules = {}
        self._fee_override = ("dydx_maker_fee_amount" in fee_overrides_config_map)
        self._reserved_balances = {}
        self._unclaimed_fills = defaultdict(set)
        self._in_flight_orders_by_exchange_id = {}
        self._orders_pending_ack = set()
        self._position_mode = PositionMode.ONEWAY
        self._margin_fractions = {}
        self._trading_pair_last_funding_payment_ts: Dict[str, float] = {}

    @property
    def name(self) -> str:
        return "dydx_perpetual"

    @property
    def ready(self) -> bool:
        return all(self.status_dict.values())

    @property
    def status_dict(self) -> Dict[str, bool]:
        return {
            "order_books_initialized": len(self._order_book_tracker.order_books) > 0,
            "account_balances": len(self._account_balances) > 0 if self._trading_required else True,
            "trading_rule_initialized": len(self._trading_rules) > 0 if self._trading_required else True,
            "funding_info_available": len(self._funding_info) > 0 if self._trading_required else True,
            "user_stream_tracker_ready": self._user_stream_tracker.data_source.last_recv_time > 0 if self._trading_required else True,
        }

    # ----------------------------------------
    # Markets & Order Books

    @property
    def order_books(self) -> Dict[str, OrderBook]:
        return self._order_book_tracker.order_books

    def get_order_book(self, trading_pair: str):
        order_books = self._order_book_tracker.order_books
        if trading_pair not in order_books:
            raise ValueError(f"No order book exists for '{trading_pair}'.")
        return order_books[trading_pair]

    @property
    def limit_orders(self) -> List[LimitOrder]:
        retval = []

        for in_flight_order in self._in_flight_orders.values():
            dydx_flight_order = in_flight_order
            if dydx_flight_order.order_type in [OrderType.LIMIT, OrderType.LIMIT_MAKER]:
                retval.append(dydx_flight_order.to_limit_order())
        return retval

    @property
    def budget_checker(self) -> PerpetualBudgetChecker:
        return self._budget_checker

    # ----------------------------------------
    # Account Balances

    def get_balance(self, currency: str):
        return self._account_balances.get(currency, Decimal(0))

    def get_available_balance(self, currency: str):
        return self._account_available_balances.get(currency, Decimal(0))

    # ==========================================================
    # Order Submission
    # ----------------------------------------------------------

    @property
    def in_flight_orders(self) -> Dict[str, DydxPerpetualInFlightOrder]:
        return self._in_flight_orders

    def supported_order_types(self):
        return [OrderType.LIMIT, OrderType.LIMIT_MAKER]

    def _set_exchange_id(self, in_flight_order, exchange_order_id):
        in_flight_order.update_exchange_order_id(exchange_order_id)
        self._in_flight_orders_by_exchange_id[exchange_order_id] = in_flight_order

    def _claim_fills(self, in_flight_order, exchange_order_id):
        updated_with_fills = False

        # Claim any fill reports for this order that came in while we awaited this exchange id
        if exchange_order_id in self._unclaimed_fills:
            for fill in self._unclaimed_fills[exchange_order_id]:
                in_flight_order.register_fill(fill.id, fill.amount, fill.price, fill.fee)
                if self.position_key(in_flight_order.trading_pair) in self._account_positions:
                    position = self._account_positions[in_flight_order.trading_pair]
                    position.update_from_fill(in_flight_order,
                                              fill.price,
                                              fill.amount,
                                              self.get_balance('USD'))
                    updated_with_fills = True
                else:
                    self._account_positions[self.position_key(in_flight_order.trading_pair)] = DydxPerpetualPosition.from_dydx_fill(
                        in_flight_order,
                        fill.amount,
                        fill.price,
                        self.get_balance('USD')
                    )

            del self._unclaimed_fills[exchange_order_id]

        self._orders_pending_ack.discard(in_flight_order.client_order_id)
        if len(self._orders_pending_ack) == 0:
            # We are no longer waiting on any exchange order ids, so all uncalimed fills can be discarded
            self._unclaimed_fills.clear()

        if updated_with_fills:
            self._update_account_positions()

    async def place_order(self,
                          client_order_id: str,
                          trading_pair: str,
                          amount: Decimal,
                          is_buy: bool,
                          order_type: OrderType,
                          price: Decimal,
                          limit_fee: Decimal,
                          expiration: int) -> Dict[str, Any]:

        order_side = "BUY" if is_buy else "SELL"
        post_only = False
        if order_type is OrderType.LIMIT_MAKER:
            post_only = True
        dydx_order_type = "LIMIT" if order_type in [OrderType.LIMIT, OrderType.LIMIT_MAKER] else "MARKET"

        return await self.dydx_client.place_order(
            market=trading_pair,
            side=order_side,
            amount=str(amount),
            price=str(price),
            order_type=dydx_order_type,
            postOnly=post_only,
            clientId=client_order_id,
            limit_fee=str(limit_fee),
            expiration=expiration
        )

    async def execute_order(self, order_side, client_order_id, trading_pair, amount, order_type, position_action,
                            price):
        """
        Completes the common tasks from execute_buy and execute_sell.  Quantizes the order's amount and price, and
        validates the order against the trading rules before placing this order.
        """
        if position_action not in [PositionAction.OPEN, PositionAction.CLOSE]:
            raise ValueError("Specify either OPEN_POSITION or CLOSE_POSITION position_action.")
        # Quantize order
        amount = self.quantize_order_amount(trading_pair, amount)
        price = self.quantize_order_price(trading_pair, price)
        # Check trading rules
        if order_type.is_limit_type():
            trading_rule = self._trading_rules[trading_pair]
            if amount < trading_rule.min_order_size:
                amount = s_decimal_0
        elif order_type == OrderType.MARKET:
            trading_rule = self._trading_rules[trading_pair]
        if order_type.is_limit_type() and trading_rule.supports_limit_orders is False:
            raise ValueError("LIMIT orders are not supported")
        elif order_type == OrderType.MARKET and trading_rule.supports_market_orders is False:
            raise ValueError("MARKET orders are not supported")

        if amount < trading_rule.min_order_size:
            raise ValueError(
                f"Order amount({str(amount)}) is less than the minimum allowable amount({str(trading_rule.min_order_size)})")
        if amount > trading_rule.max_order_size:
            raise ValueError(
                f"Order amount({str(amount)}) is greater than the maximum allowable amount({str(trading_rule.max_order_size)})")
        if amount * price < trading_rule.min_notional_size:
            raise ValueError(
                f"Order notional value({str(amount * price)}) is less than the minimum allowable notional value for an order ({str(trading_rule.min_notional_size)})")

        try:
            created_at: int = int(self.time_now_s())
            self.start_tracking_order(order_side, client_order_id, order_type, created_at, None, trading_pair, price,
                                      amount, self._leverage[trading_pair], position_action.name)
            expiration = created_at + 600
            limit_fee = 0.015
            try:
                creation_response = await self.place_order(client_order_id, trading_pair, amount,
                                                           order_side is TradeType.BUY, order_type, price, limit_fee,
                                                           expiration)
            except asyncio.TimeoutError:
                # We timed out while placing this order. We may have successfully submitted the order, or we may have had connection
                # issues that prevented the submission from taking place.

                # Note that if this order is live and we never recieved the exchange_order_id, we have no way of re-linking with this order
                # TODO: we can use the /v2/orders endpoint to get a list of orders that match the parameters of the lost orders and that will contain
                # the clientId that we have set. This can resync orders, but wouldn't be a garuntee of finding them in the list and would require a fair amout
                # of work in handling this re-syncing process
                # This would be somthing like
                # self._lost_orders.append(client_order_id) # add this here
                # ...
                # some polling loop:
                #   get_orders()
                #   see if any lost orders are in the returned orders and set the exchange id if so
                # ...

                # TODO: ensure this is the right exception from place_order with our wrapped library call...
                return

            # Verify the response from the exchange
            if "order" not in creation_response.keys():
                raise Exception(creation_response['errors'][0]['msg'])

            order = creation_response["order"]
            status = order["status"]
            if status not in ['PENDING', 'OPEN']:
                raise Exception(status)

            dydx_order_id = order["id"]

            in_flight_order = self._in_flight_orders.get(client_order_id)
            if in_flight_order is not None:
                self._set_exchange_id(in_flight_order, dydx_order_id)
                self._claim_fills(in_flight_order, dydx_order_id)

                # Begin tracking order
                self.logger().info(
                    f"Created {in_flight_order.description} order {client_order_id} for {amount} {trading_pair}.")
            else:
                self.logger().info(
                    f"Created order {client_order_id} for {amount} {trading_pair}.")

        except Exception as e:
            self.logger().warning(f"Error submitting {order_side.name} {order_type.name} order to dydx for "
                                  f"{amount} {trading_pair} at {price}.")
            self.logger().info(e, exc_info=True)

            # Stop tracking this order
            self.stop_tracking_order(client_order_id)
            self.trigger_event(ORDER_FAILURE_EVENT, MarketOrderFailureEvent(now(), client_order_id, order_type))

    async def execute_buy(self,
                          order_id: str,
                          trading_pair: str,
                          amount: Decimal,
                          order_type: OrderType,
                          position_action: PositionAction,
                          price: Optional[Decimal] = Decimal('NaN')):
        try:
            await self.execute_order(TradeType.BUY, order_id, trading_pair, amount, order_type, position_action, price)
            self.trigger_event(BUY_ORDER_CREATED_EVENT,
                               BuyOrderCreatedEvent(now(), order_type, trading_pair, Decimal(amount), Decimal(price),
                                                    order_id))

            # Issue any other events (fills) for this order that arrived while waiting for the exchange id
            tracked_order = self.in_flight_orders.get(order_id)
            if tracked_order is not None:
                self._issue_order_events(tracked_order)
        except ValueError as e:
            # never tracked, so no need to stop tracking
            self.trigger_event(ORDER_FAILURE_EVENT, MarketOrderFailureEvent(now(), order_id, order_type))
            self.logger().warning(f"Failed to place {order_id} on dydx. {str(e)}")

    async def execute_sell(self,
                           order_id: str,
                           trading_pair: str,
                           amount: Decimal,
                           order_type: OrderType,
                           position_action: PositionAction,
                           price: Optional[Decimal] = Decimal('NaN')):
        try:
            await self.execute_order(TradeType.SELL, order_id, trading_pair, amount, order_type, position_action, price)
            self.trigger_event(SELL_ORDER_CREATED_EVENT,
                               SellOrderCreatedEvent(now(), order_type, trading_pair, Decimal(amount), Decimal(price),
                                                     order_id))

            # Issue any other events (fills) for this order that arrived while waiting for the exchange id
            tracked_order = self.in_flight_orders.get(order_id)
            if tracked_order is not None:
                self._issue_order_events(tracked_order)
        except ValueError as e:
            # never tracked, so no need to stop tracking
            self.trigger_event(ORDER_FAILURE_EVENT, MarketOrderFailureEvent(now(), order_id, order_type))
            self.logger().warning(f"Failed to place {order_id} on dydx. {str(e)}")

    # ----------------------------------------
    # Cancellation

    async def cancel_order(self, client_order_id: str):
        in_flight_order = self._in_flight_orders.get(client_order_id)
        cancellation_event = OrderCancelledEvent(now(), client_order_id)
        exchange_order_id = in_flight_order.exchange_order_id

        if in_flight_order is None:
            self.logger().warning("Cancelled an untracked order {client_order_id}")
            self.trigger_event(ORDER_CANCELLED_EVENT, cancellation_event)
            return False

        try:
            if exchange_order_id is None:
                # Note, we have no way of canceling an order or querying for information about the order
                # without an exchange_order_id
                if in_flight_order.created_at < (int(self.time_now_s()) - UNRECOGNIZED_ORDER_DEBOUCE):
                    # We'll just have to assume that this order doesn't exist
                    self.stop_tracking_order(in_flight_order.client_order_id)
                    self.trigger_event(ORDER_CANCELLED_EVENT, cancellation_event)
                    return False
                else:
                    raise Exception(f"order {client_order_id} has no exchange id")
            await self.dydx_client.cancel_order(exchange_order_id)
            return True

        except DydxApiError as e:
            if f"Order with specified id: {exchange_order_id} could not be found" in str(e):
                if in_flight_order.created_at < (int(self.time_now_s()) - UNRECOGNIZED_ORDER_DEBOUCE):
                    # Order didn't exist on exchange, mark this as canceled
                    self.stop_tracking_order(in_flight_order.client_order_id)
                    self.trigger_event(ORDER_CANCELLED_EVENT, cancellation_event)
                    return False
                else:
                    raise Exception(
                        f"order {client_order_id} does not yet exist on the exchange and could not be cancelled.")
            elif "is already canceled" in str(e):
                self.stop_tracking_order(in_flight_order.client_order_id)
                self.trigger_event(ORDER_CANCELLED_EVENT, cancellation_event)
                return False
            elif "is already filled" in str(e):
                response = await self.dydx_client.get_order(exchange_order_id)
                order_status = response["order"]
                in_flight_order.update(order_status)
                self._issue_order_events(in_flight_order)
                self.stop_tracking_order(in_flight_order.client_order_id)
                return False
            else:
                self.logger().warning(f"Unable to cancel order {exchange_order_id}: {str(e)}")
                return False
        except Exception as e:
            self.logger().warning(f"Failed to cancel order {client_order_id}")
            self.logger().info(e)
            return False

    async def cancel_all(self, timeout_seconds: float) -> List[CancellationResult]:
        cancellation_queue = self._in_flight_orders.copy()
        if len(cancellation_queue) == 0:
            return []

        order_status = {o.client_order_id: o.is_done for o in cancellation_queue.values()}

        def set_cancellation_status(oce: OrderCancelledEvent):
            if oce.order_id in order_status:
                order_status[oce.order_id] = True
                return True
            return False

        cancel_verifier = LatchingEventResponder(set_cancellation_status, len(cancellation_queue))
        self.add_listener(ORDER_CANCELLED_EVENT, cancel_verifier)

        for order_id, in_flight in cancellation_queue.items():
            try:
                if order_status[order_id]:
                    cancel_verifier.cancel_one()
                elif not await self.cancel_order(order_id):
                    # this order did not exist on the exchange
                    cancel_verifier.cancel_one()
                    order_status[order_id] = True
            except Exception:
                cancel_verifier.cancel_one()
                order_status[order_id] = True

        await cancel_verifier.wait_for_completion(timeout_seconds)
        self.remove_listener(ORDER_CANCELLED_EVENT, cancel_verifier)

        return [CancellationResult(order_id=order_id, success=success) for order_id, success in order_status.items()]

    def get_fee(self,
                base_currency: str,
                quote_currency: str,
                order_type: OrderType,
                order_side: TradeType,
                amount: Decimal,
                price: Decimal = s_decimal_0):
        is_maker = order_type is OrderType.LIMIT
        return estimate_fee("dydx_perpetual", is_maker)

    # ==========================================================
    # Runtime
    # ----------------------------------------------------------

    def start(self, clock: Clock, timestamp: float):
        super().start(clock, timestamp)

    def stop(self, clock: Clock):
        super().stop(clock)

    async def start_network(self):
        await self.stop_network()
        self._order_book_tracker.start()
        if self._trading_required:
            self._status_polling_task = safe_ensure_future(self._status_polling_loop())
            self._user_stream_tracker_task = safe_ensure_future(self._user_stream_tracker.start())
            self._user_stream_event_listener_task = safe_ensure_future(self._user_stream_event_listener())

            self._trading_pair_last_funding_payment_ts.update({
                trading_pair: self.time_now_s()
                for trading_pair in self._trading_pairs
            })

    def _stop_network(self):
        self._last_poll_timestamp = 0
        self._poll_notifier.clear()

        self._order_book_tracker.stop()
        if self._polling_update_task is not None:
            self._polling_update_task.cancel()
            self._polling_update_task = None
        if self._user_stream_tracker_task is not None:
            self._user_stream_tracker_task.cancel()
        if self._user_stream_event_listener_task is not None:
            self._user_stream_event_listener_task.cancel()
        self._user_stream_tracker_task = None
        self._user_stream_event_listener_task = None

    async def stop_network(self):
        self._stop_network()

    async def check_network(self) -> NetworkStatus:
        try:
            await self.dydx_client.get_server_time()
        except asyncio.CancelledError:
            raise
        except Exception:
            return NetworkStatus.NOT_CONNECTED
        return NetworkStatus.CONNECTED

    # ----------------------------------------
    # State Management

    @property
    def tracking_states(self) -> Dict[str, any]:
        return {
            key: value.to_json()
            for key, value in self._in_flight_orders.items()
        }

    def restore_tracking_states(self, saved_states: Dict[str, any]):
        for order_id, in_flight_repr in saved_states.items():
            in_flight_json: Dict[str, Any] = json.loads(in_flight_repr)
            order = DydxPerpetualInFlightOrder.from_json(in_flight_json)
            if not order.is_done:
                self._in_flight_orders[order_id] = order

    def start_tracking_order(self,
                             order_side: TradeType,
                             client_order_id: str,
                             order_type: OrderType,
                             created_at: int,
                             hash: str,
                             trading_pair: str,
                             price: Decimal,
                             amount: Decimal,
                             leverage: int,
                             position: str):
        in_flight_order = DydxPerpetualInFlightOrder.from_dydx_order(
            order_side,
            client_order_id,
            order_type,
            created_at,
            None,
            trading_pair,
            price,
            amount,
            leverage,
            position)
        self._in_flight_orders[in_flight_order.client_order_id] = in_flight_order
        self._orders_pending_ack.add(client_order_id)

        old_reserved = self._reserved_balances.get(in_flight_order.reserved_asset, Decimal(0))
        new_reserved = old_reserved + in_flight_order.reserved_balance
        self._reserved_balances[in_flight_order.reserved_asset] = new_reserved
        self._account_available_balances[in_flight_order.reserved_asset] = \
            max(self._account_balances.get(in_flight_order.reserved_asset, Decimal(0)) - new_reserved, Decimal(0))

    def stop_tracking_order(self, client_order_id: str):
        in_flight_order = self._in_flight_orders.get(client_order_id)
        if in_flight_order is not None:
            old_reserved = self._reserved_balances.get(in_flight_order.reserved_asset, Decimal(0))
            new_reserved = max(old_reserved - in_flight_order.reserved_balance, Decimal(0))
            self._reserved_balances[in_flight_order.reserved_asset] = new_reserved
            self._account_available_balances[in_flight_order.reserved_asset] = \
                max(self._account_balances.get(in_flight_order.reserved_asset, Decimal(0)) - new_reserved, Decimal(0))
            if in_flight_order.exchange_order_id is not None and in_flight_order.exchange_order_id in self._in_flight_orders_by_exchange_id:
                del self._in_flight_orders_by_exchange_id[in_flight_order.exchange_order_id]
            if client_order_id in self._in_flight_orders:
                del self._in_flight_orders[client_order_id]
            if client_order_id in self._orders_pending_ack:
                self._orders_pending_ack.remove(client_order_id)

    def get_order_by_exchange_id(self, exchange_order_id: str):
        if exchange_order_id in self._in_flight_orders_by_exchange_id:
            return self._in_flight_orders_by_exchange_id[exchange_order_id]

        for o in self._in_flight_orders.values():
            if o.exchange_order_id == exchange_order_id:
                return o

        return None

    # ----------------------------------------
    # updates to orders and balances

    def _issue_order_events(self, tracked_order: DydxPerpetualInFlightOrder):
        issuable_events: List[MarketEvent] = tracked_order.get_issuable_events()

        # Issue relevent events
        for (market_event, new_amount, new_price, new_fee) in issuable_events:
            if market_event == MarketEvent.OrderCancelled:
                self.logger().info(f"Successfully cancelled order {tracked_order.client_order_id}")
                self.stop_tracking_order(tracked_order.client_order_id)
                self.trigger_event(ORDER_CANCELLED_EVENT,
                                   OrderCancelledEvent(self.current_timestamp,
                                                       tracked_order.client_order_id))
            elif market_event == MarketEvent.OrderFilled:
                self.trigger_event(ORDER_FILLED_EVENT,
                                   OrderFilledEvent(self.current_timestamp,
                                                    tracked_order.client_order_id,
                                                    tracked_order.trading_pair,
                                                    tracked_order.trade_type,
                                                    tracked_order.order_type,
                                                    new_price,
                                                    new_amount,
                                                    TradeFee(Decimal(0), [(tracked_order.fee_asset, new_fee)]),
                                                    tracked_order.client_order_id,
                                                    self._leverage[tracked_order.trading_pair],
                                                    tracked_order.position))
            elif market_event == MarketEvent.OrderExpired:
                self.logger().info(f"The market order {tracked_order.client_order_id} has expired according to "
                                   f"order status API.")
                self.stop_tracking_order(tracked_order.client_order_id)
                self.trigger_event(ORDER_EXPIRED_EVENT,
                                   OrderExpiredEvent(self.current_timestamp,
                                                     tracked_order.client_order_id))
            elif market_event == MarketEvent.OrderFailure:
                self.logger().info(f"The market order {tracked_order.client_order_id} has failed according to "
                                   f"order status API.")
                self.stop_tracking_order(tracked_order.client_order_id)
                self.trigger_event(ORDER_FAILURE_EVENT,
                                   MarketOrderFailureEvent(self.current_timestamp,
                                                           tracked_order.client_order_id,
                                                           tracked_order.order_type))
            elif market_event == MarketEvent.BuyOrderCompleted:
                self.logger().info(f"The market buy order {tracked_order.client_order_id} has completed "
                                   f"according to user stream.")
                self.stop_tracking_order(tracked_order.client_order_id)
                self.trigger_event(BUY_ORDER_COMPLETED_EVENT,
                                   BuyOrderCompletedEvent(self.current_timestamp,
                                                          tracked_order.client_order_id,
                                                          tracked_order.base_asset,
                                                          tracked_order.quote_asset,
                                                          tracked_order.fee_asset,
                                                          tracked_order.executed_amount_base,
                                                          tracked_order.executed_amount_quote,
                                                          tracked_order.fee_paid,
                                                          tracked_order.order_type))
            elif market_event == MarketEvent.SellOrderCompleted:
                self.logger().info(f"The market sell order {tracked_order.client_order_id} has completed "
                                   f"according to user stream.")
                self.stop_tracking_order(tracked_order.client_order_id)
                self.trigger_event(SELL_ORDER_COMPLETED_EVENT,
                                   SellOrderCompletedEvent(self.current_timestamp,
                                                           tracked_order.client_order_id,
                                                           tracked_order.base_asset,
                                                           tracked_order.quote_asset,
                                                           tracked_order.fee_asset,
                                                           tracked_order.executed_amount_base,
                                                           tracked_order.executed_amount_quote,
                                                           tracked_order.fee_paid,
                                                           tracked_order.order_type))

    async def _update_funding_rates(self):
        try:
            response = await self.dydx_client.get_markets()
            markets_info = response["markets"]
            for trading_pair in self._trading_pairs:
                self._funding_info[trading_pair] = FundingInfo(
                    trading_pair,
                    Decimal(markets_info[trading_pair]['indexPrice']),
                    Decimal(markets_info[trading_pair]['oraclePrice']),
                    dateparse(markets_info[trading_pair]['nextFundingAt']).timestamp(),
                    Decimal(markets_info[trading_pair]['nextFundingRate'])
                )
        except DydxApiError as e:
            if e.status_code == 429:
                self.logger().network(
                    log_msg="Rate-limit error.",
                    app_warning_msg="Could not fetch funding rates due to API rate limits.",
                    exc_info=True,
                )
            else:
                self.logger().network(
                    log_msg="dYdX API error.",
                    exc_info=True,
                    app_warning_msg="Could not fetch funding rates. Check API key and network connection."
                )
        except Exception:
            self.logger().network(
                log_msg="Unknown error.",
                exc_info=True,
                app_warning_msg="Could not fetch funding rates. Check API key and network connection."
            )

    def get_funding_info(self, trading_pair):
        return self._funding_info[trading_pair]

    def set_hedge_mode(self, position_mode: PositionMode):
        # dydx only allows one-way futures
        pass

    async def _set_balances(self, updates, is_snapshot=False):
        try:
            async with self._lock:
                quote = 'USD'
                self._account_balances[quote] = Decimal(updates['equity'])
                self._account_available_balances[quote] = Decimal(updates['freeCollateral'])
            for position in self._account_positions.values():
                position.update_from_balance(Decimal(updates['equity']))
        except Exception as e:
            self.logger().error(f"Could not set balance {repr(e)}", exc_info=True)

    # ----------------------------------------
    # User stream updates

    async def _iter_user_event_queue(self) -> AsyncIterable[Dict[str, Any]]:
        while True:
            try:
                yield await self._user_stream_tracker.user_stream.get()
            except asyncio.CancelledError:
                raise
            except Exception:
                self.logger().network(
                    "Unknown error. Retrying after 1 seconds.",
                    exc_info=True,
                    app_warning_msg="Could not fetch user events from dydx. Check API key and network connection."
                )
                await asyncio.sleep(1.0)

    async def _user_stream_event_listener(self):
        async for event_message in self._iter_user_event_queue():
            try:
                event: Dict[str, Any] = event_message
                data: Dict[str, Any] = event['contents']
                if 'account' in data:
                    await self._set_balances(data['account'], is_snapshot=False)
                    if 'openPositions' in data['account']:
                        open_positions = data['account']['openPositions']
                        for market, position in open_positions.items():
                            position_key = self.position_key(market)
                            if position_key not in self._account_positions and market in self._trading_pairs:
                                self._create_position_from_rest_pos_item(position)
                if 'accounts' in data:
                    for account in data['accounts']:
                        quote = 'USD'
                        self._account_available_balances[quote] = Decimal(account['quoteBalance'])
                if 'orders' in data:
                    for order in data['orders']:
                        exchange_order_id: str = order['id']

                        tracked_order: DydxPerpetualInFlightOrder = self.get_order_by_exchange_id(exchange_order_id)

                        if tracked_order is None:
                            self.logger().debug(f"Unrecognized order ID from user stream: {exchange_order_id}.")
                            self.logger().debug(f"Event: {event_message}")
                            continue

                        # update the tracked order
                        tracked_order.update(order)
                        self._issue_order_events(tracked_order)
                if 'fills' in data:
                    fills = data['fills']
                    for fill in fills:
                        exchange_order_id: str = fill['orderId']
                        id = fill['id']
                        amount = Decimal(fill['size'])
                        price = Decimal(fill['price'])
                        fee_paid = Decimal(fill['fee'])
                        tracked_order: DydxPerpetualInFlightOrder = self.get_order_by_exchange_id(exchange_order_id)
                        if tracked_order is not None:
                            tracked_order.register_fill(id, amount, price, fee_paid)
                            pos_key = self.position_key(tracked_order.trading_pair)
                            if pos_key in self._account_positions:
                                position = self._account_positions[pos_key]
                                position.update_from_fill(tracked_order,
                                                          price,
                                                          amount,
                                                          self.get_available_balance('USD'))
                                await self._update_account_positions()
                            else:
                                self._account_positions[pos_key] = DydxPerpetualPosition.from_dydx_fill(
                                    tracked_order,
                                    amount,
                                    price,
                                    self.get_available_balance('USD')
                                )
                            self._issue_order_events(tracked_order)
                        else:
                            if len(self._orders_pending_ack) > 0:
                                self._unclaimed_fills[exchange_order_id].add(
                                    DydxPerpetualFillReport(id, amount, price, fee_paid))
                if 'positions' in data:
                    # this is hit when a position is closed
                    positions = data['positions']
                    for position in positions:
                        if position["market"] not in self._trading_pairs:
                            continue
                        pos_key = self.position_key(position['market'])
                        if pos_key in self._account_positions:
                            self._account_positions[pos_key].update_position(
                                position_side=PositionSide[position["side"]],
                                unrealized_pnl=position.get("unrealizedPnl"),
                                entry_price=position.get("entryPrice"),
                                amount=position.get("size"),
                                status=position.get("status"),
                            )
                            if not self._account_positions[pos_key].is_open:
                                del self._account_positions[pos_key]
                if 'fundingPayments' in data:
                    if event['type'] != "subscribed":  # Only subsequent funding payments
                        for funding_payment in data['fundingPayments']:
                            if funding_payment["market"] not in self._trading_pairs:
                                continue
                            ts = dateparse(funding_payment['effectiveAt']).timestamp()
                            funding_rate: Decimal = Decimal(funding_payment["rate"])
                            trading_pair: str = funding_payment["market"]
                            payment: Decimal = Decimal(funding_payment["payment"])
                            action: str = "paid" if payment < s_decimal_0 else "received"

                            self.logger().info(f"Funding payment of {payment} {action} on {trading_pair} market")
                            self.trigger_event(MARKET_FUNDING_PAYMENT_COMPLETED_EVENT_TAG,
                                               FundingPaymentCompletedEvent(timestamp=ts,
                                                                            market=self.name,
                                                                            funding_rate=funding_rate,
                                                                            trading_pair=trading_pair,
                                                                            amount=payment))
                            self._trading_pair_last_funding_payment_ts[trading_pair] = ts
            except asyncio.CancelledError:
                raise
            except Exception:
                self.logger().error("Unexpected error in user stream listener loop.", exc_info=True)
                await asyncio.sleep(5.0)

    # ----------------------------------------
    # Polling Updates

    async def _status_polling_loop(self):
        while True:
            try:
                self._poll_notifier = asyncio.Event()
                await self._poll_notifier.wait()

                await self._update_balances()  # needs to complete before updating positions
                await safe_gather(
                    self._update_account_positions(),
                    self._update_trading_rules(),
                    self._update_order_status(),
                    self._update_funding_rates(),
                    self._update_funding_payments()
                )
            except asyncio.CancelledError:
                raise
            except Exception as e:
                self.logger().warning("Failed to fetch updates on dydx. Check network connection.")
                self.logger().warning(e)

    async def _update_account_positions(self):
        account_info = await self.dydx_client.get_account()
        current_positions = account_info['account']

        for market, position in current_positions['openPositions'].items():
            market = position["market"]
            pos_key = self.position_key(market)
            if pos_key in self._account_positions:
                tracked_position: DydxPerpetualPosition = self._account_positions[pos_key]
                tracked_position.update_position(
                    position_side=PositionSide[position["side"]],
                    unrealized_pnl=position.get("unrealizedPnl"),
                    entry_price=position.get("entryPrice"),
                    amount=position.get("size"),
                    status=position.get("status"),
                )
                tracked_position.update_from_balance(Decimal(current_positions['equity']))
                if not tracked_position.is_open:
                    del self._account_positions[pos_key]
            elif market in self._trading_pairs:
                self._create_position_from_rest_pos_item(position)
        positions_to_delete = []
        for position_str in self._account_positions:
            if position_str not in current_positions['openPositions']:
                positions_to_delete.append(position_str)
        for account_position in positions_to_delete:
            del self._account_positions[account_position]

    def _create_position_from_rest_pos_item(self, rest_pos_item: Dict[str, str]):
        market = rest_pos_item["market"]
        position_key = self.position_key(market)
        entry_price: Decimal = Decimal(rest_pos_item["entryPrice"])
        amount: Decimal = Decimal(rest_pos_item["size"])
        total_quote: Decimal = entry_price * amount
        leverage: Decimal = total_quote / self.get_balance("USD")
        self._account_positions[position_key] = DydxPerpetualPosition(
            trading_pair=market,
            position_side=PositionSide[rest_pos_item["side"]],
            unrealized_pnl=Decimal(rest_pos_item["unrealizedPnl"]),
            entry_price=entry_price,
            amount=amount,
            leverage=leverage
        )

    async def _update_balances(self):
        current_balances = await self.dydx_client.get_my_balances()
        await self._set_balances(current_balances["account"], True)

    async def _update_trading_rules(self):
        markets_info = (await self.dydx_client.get_markets())["markets"]
        for market_name in markets_info:
            market = markets_info[market_name]
            try:
                collateral_token = market["quoteAsset"]  # all contracts settled in USDC
                self._trading_rules[market_name] = TradingRule(
                    trading_pair=market_name,
                    min_order_size=Decimal(market['minOrderSize']),
                    min_price_increment=Decimal(market['tickSize']),
                    min_base_amount_increment=Decimal(market['stepSize']),
                    min_notional_size=Decimal(market['minOrderSize']) * Decimal(market['tickSize']),
                    supports_limit_orders=True,
                    supports_market_orders=True,
                    buy_order_collateral_token=collateral_token,
                    sell_order_collateral_token=collateral_token,
                )
                self._margin_fractions[market_name] = {
                    "initial": Decimal(market['initialMarginFraction']),
                    "maintenance": Decimal(market['maintenanceMarginFraction'])
                }
            except Exception as e:
                self.logger().warning("Error updating trading rules")
                self.logger().warning(str(e))

    async def _update_order_status(self):
        tracked_orders = self._in_flight_orders.copy()
        for client_order_id, tracked_order in tracked_orders.items():
            dydx_order_id = tracked_order.exchange_order_id
            if dydx_order_id is None:
                # This order is still pending acknowledgement from the exchange
                if tracked_order.created_at < (int(self.time_now_s()) - UNRECOGNIZED_ORDER_DEBOUCE):
                    # this order should have a dydx_order_id at this point. If it doesn't, we should cancel it
                    # as we won't be able to poll for updates
                    try:
                        self.cancel_order(client_order_id)
                    except Exception:
                        pass
                continue

            dydx_order_request = None
            try:
                dydx_order_request = await self.dydx_client.get_order(dydx_order_id)
                data = dydx_order_request["order"]
            except Exception:
                self.logger().warning(f"Failed to fetch tracked dydx order "
                                      f"{client_order_id}({tracked_order.exchange_order_id}) from api "
                                      f"(code: {dydx_order_request['resultInfo']['code'] if dydx_order_request is not None else 'None'})")

                # check if this error is because the api cliams to be unaware of this order. If so, and this order
                # is reasonably old, mark the orde as cancelled
                if "could not be found" in str(dydx_order_request['msg']):
                    if tracked_order.created_at < (int(self.time_now_s()) - UNRECOGNIZED_ORDER_DEBOUCE):
                        try:
                            self.cancel_order(client_order_id)
                        except Exception:
                            pass
                continue

            try:
                tracked_order.update(data)
                if not tracked_order.fills_covered():
                    # We're missing fill reports for this order, so poll for them as well
                    await self._update_fills(tracked_order)
                self._issue_order_events(tracked_order)
            except Exception as e:
                self.logger().warning(f"Failed to update dydx order {tracked_order.exchange_order_id}")
                self.logger().warning(e)
                self.logger().exception("")

    async def _update_fills(self, tracked_order: DydxPerpetualInFlightOrder):
        try:
            data = await self.dydx_client.get_fills(tracked_order.exchange_order_id)
            for fill in data['fills']:
                if fill['orderId'] == tracked_order.exchange_order_id:
                    id = fill['id']
                    amount = Decimal(fill['size'])
                    price = Decimal(fill['price'])
                    fee_paid = Decimal(fill['fee'])
                    tracked_order.register_fill(id, amount, price, fee_paid)
                    pos_key = self.position_key(tracked_order.trading_pair)
                    if pos_key in self._account_positions:
                        position = self._account_positions[pos_key]
                        position.update_from_fill(tracked_order,
                                                  price,
                                                  amount,
                                                  self.get_available_balance('USD'))
                    else:
                        self._account_positions[pos_key] = DydxPerpetualPosition.from_dydx_fill(
                            tracked_order,
                            amount,
                            price,
                            self.get_available_balance('USD')
                        )
            if len(data['fills']) > 0:
                await self._update_account_positions()

        except DydxApiError as e:
            self.logger().warning(f"Unable to poll for fills for order {tracked_order.client_order_id}"
                                  f"(tracked_order.exchange_order_id): {e.status} {e.msg}")
        except KeyError:
            self.logger().warning(f"Unable to poll for fills for order {tracked_order.client_order_id}"
                                  f"(tracked_order.exchange_order_id): unexpected response data {data}")

    async def _update_funding_payments(self):
        for trading_pair in self._trading_pairs:
            try:

                response = await self.dydx_client.get_funding_payments(market=trading_pair,
                                                                       before_ts=self.time_now_s())
                funding_payments = response["fundingPayments"]
                for funding_payment in funding_payments:
                    ts = dateparse(funding_payment['effectiveAt']).timestamp()
                    if ts <= self._trading_pair_last_funding_payment_ts[trading_pair]:
                        break  # Any subsequent funding payments would have a ts < last_funding_payment_ts
                    funding_rate: Decimal = Decimal(funding_payment["rate"])
                    trading_pair: str = funding_payment["market"]
                    payment: Decimal = Decimal(funding_payment["payment"])
                    action: str = "paid" if payment < s_decimal_0 else "received"

                    self.logger().info(f"Funding payment of {payment} {action} on {trading_pair} market")
                    self.trigger_event(MARKET_FUNDING_PAYMENT_COMPLETED_EVENT_TAG,
                                       FundingPaymentCompletedEvent(timestamp=ts,
                                                                    market=self.name,
                                                                    funding_rate=funding_rate,
                                                                    trading_pair=trading_pair,
                                                                    amount=payment))
                    self._trading_pair_last_funding_payment_ts[trading_pair] = ts
            except DydxApiError as e:
                self.logger().warning(f"Unable to poll for funding payments {trading_pair}. ({e})")

    def set_leverage(self, trading_pair: str, leverage: int = 1):
        safe_ensure_future(self._set_leverage(trading_pair, leverage))

    async def _set_leverage(self, trading_pair: str, leverage: int = 1):
        markets = await self.dydx_client.get_markets()
        markets_info = markets['markets']

        self._margin_fractions[trading_pair] = {
            "initial": Decimal(markets_info[trading_pair]['initialMarginFraction']),
            "maintenance": Decimal(markets_info[trading_pair]['maintenanceMarginFraction'])
        }

        max_leverage = int(Decimal('1') / self._margin_fractions[trading_pair]['initial'])
        if leverage > max_leverage:
            self._leverage[trading_pair] = max_leverage
            self.logger().warning(f"Leverage has been reduced to {max_leverage}")
        else:
            self._leverage[trading_pair] = leverage
        # the margins of dydx are a property of the margins. they determine the
        # size of orders allowable.

    async def _get_position_mode(self):
        self._position_mode = PositionMode.ONEWAY

        return self._position_mode

    def supported_position_modes(self):
        return [PositionMode.ONEWAY]

    def set_position_mode(self, position_mode: PositionMode):
        self._position_mode = PositionMode.ONEWAY

    # ==========================================================
    # Miscellaneous
    # ----------------------------------------------------------

    def get_order_price_quantum(self, trading_pair: str, price: Decimal):
        return self._trading_rules[trading_pair].min_price_increment

    def get_order_size_quantum(self, trading_pair: str, order_size: Decimal):
        return self._trading_rules[trading_pair].min_base_amount_increment

    def quantize_order_price(self, trading_pair: str, price: Decimal):
        return price.quantize(self.get_order_price_quantum(trading_pair, price))

    def quantize_order_amount(self, trading_pair: str, amount: Decimal, price: Decimal = Decimal('0')):
        quantized_amount = amount.quantize(self.get_order_size_quantum(trading_pair, amount))

        rules = self._trading_rules[trading_pair]

        if quantized_amount < rules.min_order_size:
            return s_decimal_0

        if price > 0 and price * quantized_amount < rules.min_notional_size:
            return s_decimal_0

        return quantized_amount

    def time_now_s(self) -> float:
        return time.time()

    def tick(self, timestamp: float):
        """
        Is called automatically by the clock for each clock's tick (1 second by default).
        It checks if status polling task is due for execution.
        """
        now = self.time_now_s()
        poll_interval = (self.SHORT_POLL_INTERVAL
                         if now - self._user_stream_tracker.last_recv_time > 60.0
                         else self.LONG_POLL_INTERVAL)
        last_tick = int(self._last_poll_timestamp / poll_interval)
        current_tick = int(timestamp / poll_interval)
        if current_tick > last_tick:
            if not self._poll_notifier.is_set():
                self._poll_notifier.set()
        self._last_poll_timestamp = timestamp

    async def api_request(self,
                          http_method: str,
                          url: str,
                          data: Optional[Dict[str, Any]] = None,
                          params: Optional[Dict[str, Any]] = None,
                          headers: Optional[Dict[str, str]] = {},
                          secure: bool = False) -> Dict[str, Any]:

        if self._shared_client is None:
            self._shared_client = aiohttp.ClientSession()

        if data is not None and http_method == "POST":
            data = json.dumps(data).encode('utf8')
            headers = {"Content-Type": "application/json"}

        full_url = f"{CONSTANTS.DYDX_REST_URL}{url}"

        async with self._shared_client.request(http_method, url=full_url,
                                               timeout=API_CALL_TIMEOUT,
                                               data=data, params=params, headers=headers) as response:
            if response.status > 299:
                self.logger().info(f"Issue with dydx API {http_method} to {url}, response: ")
                self.logger().info(await response.text())
                raise IOError(f"Error fetching data from {full_url}. HTTP status is {response.status}.")
            data = await response.json()
            return data

    def buy(self, trading_pair: str, amount: Decimal, order_type=OrderType.MARKET,
            price: Decimal = s_decimal_NaN, **kwargs) -> str:
        tracking_nonce = get_tracking_nonce()
        client_order_id: str = str(f"buy-{trading_pair}-{tracking_nonce}")
        safe_ensure_future(
            self.execute_buy(client_order_id, trading_pair, amount, order_type, kwargs["position_action"], price))
        return client_order_id

    def sell(self, trading_pair: str, amount: Decimal, order_type=OrderType.MARKET,
             price: Decimal = s_decimal_NaN, **kwargs) -> str:
        tracking_nonce = get_tracking_nonce()
        client_order_id: str = str(f"sell-{trading_pair}-{tracking_nonce}")
        safe_ensure_future(
            self.execute_sell(client_order_id, trading_pair, amount, order_type, kwargs["position_action"], price))
        return client_order_id

    def cancel(self, trading_pair: str, client_order_id: str):
        return safe_ensure_future(self.cancel_order(client_order_id))

    # TODO: Implement
    async def close_position(self, trading_pair: str):
        pass

    def get_buy_collateral_token(self, trading_pair: str) -> str:
        trading_rule: TradingRule = self._trading_rules[trading_pair]
        return trading_rule.buy_order_collateral_token

    def get_sell_collateral_token(self, trading_pair: str) -> str:
        trading_rule: TradingRule = self._trading_rules[trading_pair]
        return trading_rule.sell_order_collateral_token<|MERGE_RESOLUTION|>--- conflicted
+++ resolved
@@ -3,60 +3,25 @@
 import logging
 import time
 from collections import defaultdict
-from datetime import datetime
 from decimal import Decimal
-<<<<<<< HEAD
-from typing import (
-    Any,
-    Dict,
-    List,
-    Optional,
-    AsyncIterable
-)
+from typing import Any, AsyncIterable, Dict, List, Optional
+
+import aiohttp
 from dateutil.parser import parse as dateparse
 
+import hummingbot.connector.derivative.dydx_perpetual.dydx_perpetual_constants as CONSTANTS
 from dydx3.errors import DydxApiError
-import hummingbot.connector.derivative.dydx_perpetual.dydx_perpetual_constants as CONSTANTS
-
-=======
-from typing import Any, AsyncIterable, Dict, List, Optional
-
->>>>>>> 833fea47
-import aiohttp
-from dateutil.parser import parse as dataparse
-from dydx3.errors import DydxApiError
-
 from hummingbot.client.config.fee_overrides_config_map import fee_overrides_config_map
-<<<<<<< HEAD
-from hummingbot.connector.derivative.dydx_perpetual.dydx_perpetual_utils import build_api_factory
-from hummingbot.core.clock import Clock
-from hummingbot.core.data_type.cancellation_result import CancellationResult
-from hummingbot.core.data_type.limit_order import LimitOrder
-from hummingbot.core.data_type.order_book import OrderBook
-from hummingbot.core.data_type.transaction_tracker import TransactionTracker
-from hummingbot.core.event.event_listener import EventListener
-from hummingbot.core.network_iterator import NetworkStatus
-from hummingbot.connector.exchange_base import ExchangeBase
-from hummingbot.connector.perpetual_trading import PerpetualTrading
-=======
->>>>>>> 833fea47
 from hummingbot.connector.derivative.dydx_perpetual.dydx_perpetual_auth import DydxPerpetualAuth
 from hummingbot.connector.derivative.dydx_perpetual.dydx_perpetual_client_wrapper import DydxPerpetualClientWrapper
 from hummingbot.connector.derivative.dydx_perpetual.dydx_perpetual_fill_report import DydxPerpetualFillReport
 from hummingbot.connector.derivative.dydx_perpetual.dydx_perpetual_in_flight_order import DydxPerpetualInFlightOrder
-from hummingbot.connector.derivative.dydx_perpetual.dydx_perpetual_order_book_tracker import (
+from hummingbot.connector.derivative.dydx_perpetual.dydx_perpetual_order_book_tracker import \
     DydxPerpetualOrderBookTracker
-)
 from hummingbot.connector.derivative.dydx_perpetual.dydx_perpetual_position import DydxPerpetualPosition
-from hummingbot.connector.derivative.dydx_perpetual.dydx_perpetual_user_stream_tracker import (
+from hummingbot.connector.derivative.dydx_perpetual.dydx_perpetual_user_stream_tracker import \
     DydxPerpetualUserStreamTracker
-<<<<<<< HEAD
-from hummingbot.core.utils.async_utils import (
-    safe_ensure_future,
-    safe_gather,
-=======
->>>>>>> 833fea47
-)
+from hummingbot.connector.derivative.dydx_perpetual.dydx_perpetual_utils import build_api_factory
 from hummingbot.connector.derivative.perpetual_budget_checker import PerpetualBudgetChecker
 from hummingbot.connector.exchange_base import ExchangeBase
 from hummingbot.connector.perpetual_trading import PerpetualTrading
@@ -67,27 +32,13 @@
 from hummingbot.core.data_type.order_book import OrderBook
 from hummingbot.core.data_type.transaction_tracker import TransactionTracker
 from hummingbot.core.event.event_listener import EventListener
-from hummingbot.core.event.events import (
-    BuyOrderCompletedEvent,
-    BuyOrderCreatedEvent,
-    FundingInfo,
-    FundingPaymentCompletedEvent,
-    MarketEvent,
-    MarketOrderFailureEvent,
-    OrderCancelledEvent,
-    OrderExpiredEvent,
-    OrderFilledEvent,
-    OrderType,
-    PositionAction,
-    PositionMode,
-    PositionSide,
-    SellOrderCompletedEvent,
-    SellOrderCreatedEvent,
-    TradeFee,
-    TradeType
-)
+from hummingbot.core.event.events import (BuyOrderCompletedEvent, BuyOrderCreatedEvent, FundingInfo,
+                                          FundingPaymentCompletedEvent, MarketEvent, MarketOrderFailureEvent,
+                                          OrderCancelledEvent, OrderExpiredEvent, OrderFilledEvent, OrderType,
+                                          PositionAction, PositionMode, PositionSide, SellOrderCompletedEvent,
+                                          SellOrderCreatedEvent, TradeFee, TradeType)
 from hummingbot.core.network_iterator import NetworkStatus
-from hummingbot.core.utils.async_utils import safe_ensure_future
+from hummingbot.core.utils.async_utils import safe_ensure_future, safe_gather
 from hummingbot.core.utils.estimate_fee import estimate_fee
 from hummingbot.core.utils.tracking_nonce import get_tracking_nonce
 from hummingbot.logger import HummingbotLogger
@@ -144,7 +95,6 @@
 
 
 class DydxPerpetualDerivativeTransactionTracker(TransactionTracker):
-
     def __init__(self, owner):
         super().__init__()
         self._owner = owner
@@ -165,15 +115,17 @@
             s_logger = logging.getLogger(__name__)
         return s_logger
 
-    def __init__(self,
-                 dydx_perpetual_api_key: str,
-                 dydx_perpetual_api_secret: str,
-                 dydx_perpetual_passphrase: str,
-                 dydx_perpetual_account_number: int,
-                 dydx_perpetual_ethereum_address: str,
-                 dydx_perpetual_stark_private_key: str,
-                 trading_pairs: Optional[List[str]] = None,
-                 trading_required: bool = True):
+    def __init__(
+        self,
+        dydx_perpetual_api_key: str,
+        dydx_perpetual_api_secret: str,
+        dydx_perpetual_passphrase: str,
+        dydx_perpetual_account_number: int,
+        dydx_perpetual_ethereum_address: str,
+        dydx_perpetual_stark_private_key: str,
+        trading_pairs: Optional[List[str]] = None,
+        trading_required: bool = True,
+    ):
 
         ExchangeBase.__init__(self)
         PerpetualTrading.__init__(self)
@@ -192,16 +144,19 @@
         self._polling_update_task = None
         self._budget_checker = PerpetualBudgetChecker(self)
 
-        self.dydx_client: DydxPerpetualClientWrapper = DydxPerpetualClientWrapper(api_key=dydx_perpetual_api_key,
-                                                                                  api_secret=dydx_perpetual_api_secret,
-                                                                                  passphrase=dydx_perpetual_passphrase,
-                                                                                  account_number=dydx_perpetual_account_number,
-                                                                                  stark_private_key=dydx_perpetual_stark_private_key,
-                                                                                  ethereum_address=dydx_perpetual_ethereum_address)
+        self.dydx_client: DydxPerpetualClientWrapper = DydxPerpetualClientWrapper(
+            api_key=dydx_perpetual_api_key,
+            api_secret=dydx_perpetual_api_secret,
+            passphrase=dydx_perpetual_passphrase,
+            account_number=dydx_perpetual_account_number,
+            stark_private_key=dydx_perpetual_stark_private_key,
+            ethereum_address=dydx_perpetual_ethereum_address,
+        )
         # State
         self._dydx_auth = DydxPerpetualAuth(self.dydx_client)
-        self._user_stream_tracker = DydxPerpetualUserStreamTracker(dydx_auth=self._dydx_auth,
-                                                                   api_factory=self._api_factory)
+        self._user_stream_tracker = DydxPerpetualUserStreamTracker(
+            dydx_auth=self._dydx_auth, api_factory=self._api_factory
+        )
         self._user_stream_event_listener_task = None
         self._user_stream_tracker_task = None
         self._lock = asyncio.Lock()
@@ -209,7 +164,7 @@
         self._in_flight_orders = {}
         self._trading_pairs = trading_pairs
         self._fee_rules = {}
-        self._fee_override = ("dydx_maker_fee_amount" in fee_overrides_config_map)
+        self._fee_override = "dydx_maker_fee_amount" in fee_overrides_config_map
         self._reserved_balances = {}
         self._unclaimed_fills = defaultdict(set)
         self._in_flight_orders_by_exchange_id = {}
@@ -233,7 +188,9 @@
             "account_balances": len(self._account_balances) > 0 if self._trading_required else True,
             "trading_rule_initialized": len(self._trading_rules) > 0 if self._trading_required else True,
             "funding_info_available": len(self._funding_info) > 0 if self._trading_required else True,
-            "user_stream_tracker_ready": self._user_stream_tracker.data_source.last_recv_time > 0 if self._trading_required else True,
+            "user_stream_tracker_ready": self._user_stream_tracker.data_source.last_recv_time > 0
+            if self._trading_required
+            else True,
         }
 
     # ----------------------------------------
@@ -296,17 +253,13 @@
                 in_flight_order.register_fill(fill.id, fill.amount, fill.price, fill.fee)
                 if self.position_key(in_flight_order.trading_pair) in self._account_positions:
                     position = self._account_positions[in_flight_order.trading_pair]
-                    position.update_from_fill(in_flight_order,
-                                              fill.price,
-                                              fill.amount,
-                                              self.get_balance('USD'))
+                    position.update_from_fill(in_flight_order, fill.price, fill.amount, self.get_balance("USD"))
                     updated_with_fills = True
                 else:
-                    self._account_positions[self.position_key(in_flight_order.trading_pair)] = DydxPerpetualPosition.from_dydx_fill(
-                        in_flight_order,
-                        fill.amount,
-                        fill.price,
-                        self.get_balance('USD')
+                    self._account_positions[
+                        self.position_key(in_flight_order.trading_pair)
+                    ] = DydxPerpetualPosition.from_dydx_fill(
+                        in_flight_order, fill.amount, fill.price, self.get_balance("USD")
                     )
 
             del self._unclaimed_fills[exchange_order_id]
@@ -319,15 +272,17 @@
         if updated_with_fills:
             self._update_account_positions()
 
-    async def place_order(self,
-                          client_order_id: str,
-                          trading_pair: str,
-                          amount: Decimal,
-                          is_buy: bool,
-                          order_type: OrderType,
-                          price: Decimal,
-                          limit_fee: Decimal,
-                          expiration: int) -> Dict[str, Any]:
+    async def place_order(
+        self,
+        client_order_id: str,
+        trading_pair: str,
+        amount: Decimal,
+        is_buy: bool,
+        order_type: OrderType,
+        price: Decimal,
+        limit_fee: Decimal,
+        expiration: int,
+    ) -> Dict[str, Any]:
 
         order_side = "BUY" if is_buy else "SELL"
         post_only = False
@@ -344,11 +299,12 @@
             postOnly=post_only,
             clientId=client_order_id,
             limit_fee=str(limit_fee),
-            expiration=expiration
+            expiration=expiration,
         )
 
-    async def execute_order(self, order_side, client_order_id, trading_pair, amount, order_type, position_action,
-                            price):
+    async def execute_order(
+        self, order_side, client_order_id, trading_pair, amount, order_type, position_action, price
+    ):
         """
         Completes the common tasks from execute_buy and execute_sell.  Quantizes the order's amount and price, and
         validates the order against the trading rules before placing this order.
@@ -372,24 +328,44 @@
 
         if amount < trading_rule.min_order_size:
             raise ValueError(
-                f"Order amount({str(amount)}) is less than the minimum allowable amount({str(trading_rule.min_order_size)})")
+                f"Order amount({str(amount)}) is less than the minimum allowable amount({str(trading_rule.min_order_size)})"
+            )
         if amount > trading_rule.max_order_size:
             raise ValueError(
-                f"Order amount({str(amount)}) is greater than the maximum allowable amount({str(trading_rule.max_order_size)})")
+                f"Order amount({str(amount)}) is greater than the maximum allowable amount({str(trading_rule.max_order_size)})"
+            )
         if amount * price < trading_rule.min_notional_size:
             raise ValueError(
-                f"Order notional value({str(amount * price)}) is less than the minimum allowable notional value for an order ({str(trading_rule.min_notional_size)})")
+                f"Order notional value({str(amount * price)}) is less than the minimum allowable notional value for an order ({str(trading_rule.min_notional_size)})"
+            )
 
         try:
             created_at: int = int(self.time_now_s())
-            self.start_tracking_order(order_side, client_order_id, order_type, created_at, None, trading_pair, price,
-                                      amount, self._leverage[trading_pair], position_action.name)
+            self.start_tracking_order(
+                order_side,
+                client_order_id,
+                order_type,
+                created_at,
+                None,
+                trading_pair,
+                price,
+                amount,
+                self._leverage[trading_pair],
+                position_action.name,
+            )
             expiration = created_at + 600
             limit_fee = 0.015
             try:
-                creation_response = await self.place_order(client_order_id, trading_pair, amount,
-                                                           order_side is TradeType.BUY, order_type, price, limit_fee,
-                                                           expiration)
+                creation_response = await self.place_order(
+                    client_order_id,
+                    trading_pair,
+                    amount,
+                    order_side is TradeType.BUY,
+                    order_type,
+                    price,
+                    limit_fee,
+                    expiration,
+                )
             except asyncio.TimeoutError:
                 # We timed out while placing this order. We may have successfully submitted the order, or we may have had connection
                 # issues that prevented the submission from taking place.
@@ -411,11 +387,11 @@
 
             # Verify the response from the exchange
             if "order" not in creation_response.keys():
-                raise Exception(creation_response['errors'][0]['msg'])
+                raise Exception(creation_response["errors"][0]["msg"])
 
             order = creation_response["order"]
             status = order["status"]
-            if status not in ['PENDING', 'OPEN']:
+            if status not in ["PENDING", "OPEN"]:
                 raise Exception(status)
 
             dydx_order_id = order["id"]
@@ -427,32 +403,37 @@
 
                 # Begin tracking order
                 self.logger().info(
-                    f"Created {in_flight_order.description} order {client_order_id} for {amount} {trading_pair}.")
+                    f"Created {in_flight_order.description} order {client_order_id} for {amount} {trading_pair}."
+                )
             else:
-                self.logger().info(
-                    f"Created order {client_order_id} for {amount} {trading_pair}.")
+                self.logger().info(f"Created order {client_order_id} for {amount} {trading_pair}.")
 
         except Exception as e:
-            self.logger().warning(f"Error submitting {order_side.name} {order_type.name} order to dydx for "
-                                  f"{amount} {trading_pair} at {price}.")
+            self.logger().warning(
+                f"Error submitting {order_side.name} {order_type.name} order to dydx for "
+                f"{amount} {trading_pair} at {price}."
+            )
             self.logger().info(e, exc_info=True)
 
             # Stop tracking this order
             self.stop_tracking_order(client_order_id)
             self.trigger_event(ORDER_FAILURE_EVENT, MarketOrderFailureEvent(now(), client_order_id, order_type))
 
-    async def execute_buy(self,
-                          order_id: str,
-                          trading_pair: str,
-                          amount: Decimal,
-                          order_type: OrderType,
-                          position_action: PositionAction,
-                          price: Optional[Decimal] = Decimal('NaN')):
+    async def execute_buy(
+        self,
+        order_id: str,
+        trading_pair: str,
+        amount: Decimal,
+        order_type: OrderType,
+        position_action: PositionAction,
+        price: Optional[Decimal] = Decimal("NaN"),
+    ):
         try:
             await self.execute_order(TradeType.BUY, order_id, trading_pair, amount, order_type, position_action, price)
-            self.trigger_event(BUY_ORDER_CREATED_EVENT,
-                               BuyOrderCreatedEvent(now(), order_type, trading_pair, Decimal(amount), Decimal(price),
-                                                    order_id))
+            self.trigger_event(
+                BUY_ORDER_CREATED_EVENT,
+                BuyOrderCreatedEvent(now(), order_type, trading_pair, Decimal(amount), Decimal(price), order_id),
+            )
 
             # Issue any other events (fills) for this order that arrived while waiting for the exchange id
             tracked_order = self.in_flight_orders.get(order_id)
@@ -463,18 +444,21 @@
             self.trigger_event(ORDER_FAILURE_EVENT, MarketOrderFailureEvent(now(), order_id, order_type))
             self.logger().warning(f"Failed to place {order_id} on dydx. {str(e)}")
 
-    async def execute_sell(self,
-                           order_id: str,
-                           trading_pair: str,
-                           amount: Decimal,
-                           order_type: OrderType,
-                           position_action: PositionAction,
-                           price: Optional[Decimal] = Decimal('NaN')):
+    async def execute_sell(
+        self,
+        order_id: str,
+        trading_pair: str,
+        amount: Decimal,
+        order_type: OrderType,
+        position_action: PositionAction,
+        price: Optional[Decimal] = Decimal("NaN"),
+    ):
         try:
             await self.execute_order(TradeType.SELL, order_id, trading_pair, amount, order_type, position_action, price)
-            self.trigger_event(SELL_ORDER_CREATED_EVENT,
-                               SellOrderCreatedEvent(now(), order_type, trading_pair, Decimal(amount), Decimal(price),
-                                                     order_id))
+            self.trigger_event(
+                SELL_ORDER_CREATED_EVENT,
+                SellOrderCreatedEvent(now(), order_type, trading_pair, Decimal(amount), Decimal(price), order_id),
+            )
 
             # Issue any other events (fills) for this order that arrived while waiting for the exchange id
             tracked_order = self.in_flight_orders.get(order_id)
@@ -521,7 +505,8 @@
                     return False
                 else:
                     raise Exception(
-                        f"order {client_order_id} does not yet exist on the exchange and could not be cancelled.")
+                        f"order {client_order_id} does not yet exist on the exchange and could not be cancelled."
+                    )
             elif "is already canceled" in str(e):
                 self.stop_tracking_order(in_flight_order.client_order_id)
                 self.trigger_event(ORDER_CANCELLED_EVENT, cancellation_event)
@@ -574,13 +559,15 @@
 
         return [CancellationResult(order_id=order_id, success=success) for order_id, success in order_status.items()]
 
-    def get_fee(self,
-                base_currency: str,
-                quote_currency: str,
-                order_type: OrderType,
-                order_side: TradeType,
-                amount: Decimal,
-                price: Decimal = s_decimal_0):
+    def get_fee(
+        self,
+        base_currency: str,
+        quote_currency: str,
+        order_type: OrderType,
+        order_side: TradeType,
+        amount: Decimal,
+        price: Decimal = s_decimal_0,
+    ):
         is_maker = order_type is OrderType.LIMIT
         return estimate_fee("dydx_perpetual", is_maker)
 
@@ -602,10 +589,9 @@
             self._user_stream_tracker_task = safe_ensure_future(self._user_stream_tracker.start())
             self._user_stream_event_listener_task = safe_ensure_future(self._user_stream_event_listener())
 
-            self._trading_pair_last_funding_payment_ts.update({
-                trading_pair: self.time_now_s()
-                for trading_pair in self._trading_pairs
-            })
+            self._trading_pair_last_funding_payment_ts.update(
+                {trading_pair: self.time_now_s() for trading_pair in self._trading_pairs}
+            )
 
     def _stop_network(self):
         self._last_poll_timestamp = 0
@@ -639,10 +625,7 @@
 
     @property
     def tracking_states(self) -> Dict[str, any]:
-        return {
-            key: value.to_json()
-            for key, value in self._in_flight_orders.items()
-        }
+        return {key: value.to_json() for key, value in self._in_flight_orders.items()}
 
     def restore_tracking_states(self, saved_states: Dict[str, any]):
         for order_id, in_flight_repr in saved_states.items():
@@ -651,36 +634,31 @@
             if not order.is_done:
                 self._in_flight_orders[order_id] = order
 
-    def start_tracking_order(self,
-                             order_side: TradeType,
-                             client_order_id: str,
-                             order_type: OrderType,
-                             created_at: int,
-                             hash: str,
-                             trading_pair: str,
-                             price: Decimal,
-                             amount: Decimal,
-                             leverage: int,
-                             position: str):
+    def start_tracking_order(
+        self,
+        order_side: TradeType,
+        client_order_id: str,
+        order_type: OrderType,
+        created_at: int,
+        hash: str,
+        trading_pair: str,
+        price: Decimal,
+        amount: Decimal,
+        leverage: int,
+        position: str,
+    ):
         in_flight_order = DydxPerpetualInFlightOrder.from_dydx_order(
-            order_side,
-            client_order_id,
-            order_type,
-            created_at,
-            None,
-            trading_pair,
-            price,
-            amount,
-            leverage,
-            position)
+            order_side, client_order_id, order_type, created_at, None, trading_pair, price, amount, leverage, position
+        )
         self._in_flight_orders[in_flight_order.client_order_id] = in_flight_order
         self._orders_pending_ack.add(client_order_id)
 
         old_reserved = self._reserved_balances.get(in_flight_order.reserved_asset, Decimal(0))
         new_reserved = old_reserved + in_flight_order.reserved_balance
         self._reserved_balances[in_flight_order.reserved_asset] = new_reserved
-        self._account_available_balances[in_flight_order.reserved_asset] = \
-            max(self._account_balances.get(in_flight_order.reserved_asset, Decimal(0)) - new_reserved, Decimal(0))
+        self._account_available_balances[in_flight_order.reserved_asset] = max(
+            self._account_balances.get(in_flight_order.reserved_asset, Decimal(0)) - new_reserved, Decimal(0)
+        )
 
     def stop_tracking_order(self, client_order_id: str):
         in_flight_order = self._in_flight_orders.get(client_order_id)
@@ -688,9 +666,13 @@
             old_reserved = self._reserved_balances.get(in_flight_order.reserved_asset, Decimal(0))
             new_reserved = max(old_reserved - in_flight_order.reserved_balance, Decimal(0))
             self._reserved_balances[in_flight_order.reserved_asset] = new_reserved
-            self._account_available_balances[in_flight_order.reserved_asset] = \
-                max(self._account_balances.get(in_flight_order.reserved_asset, Decimal(0)) - new_reserved, Decimal(0))
-            if in_flight_order.exchange_order_id is not None and in_flight_order.exchange_order_id in self._in_flight_orders_by_exchange_id:
+            self._account_available_balances[in_flight_order.reserved_asset] = max(
+                self._account_balances.get(in_flight_order.reserved_asset, Decimal(0)) - new_reserved, Decimal(0)
+            )
+            if (
+                in_flight_order.exchange_order_id is not None
+                and in_flight_order.exchange_order_id in self._in_flight_orders_by_exchange_id
+            ):
                 del self._in_flight_orders_by_exchange_id[in_flight_order.exchange_order_id]
             if client_order_id in self._in_flight_orders:
                 del self._in_flight_orders[client_order_id]
@@ -718,65 +700,83 @@
             if market_event == MarketEvent.OrderCancelled:
                 self.logger().info(f"Successfully cancelled order {tracked_order.client_order_id}")
                 self.stop_tracking_order(tracked_order.client_order_id)
-                self.trigger_event(ORDER_CANCELLED_EVENT,
-                                   OrderCancelledEvent(self.current_timestamp,
-                                                       tracked_order.client_order_id))
+                self.trigger_event(
+                    ORDER_CANCELLED_EVENT, OrderCancelledEvent(self.current_timestamp, tracked_order.client_order_id)
+                )
             elif market_event == MarketEvent.OrderFilled:
-                self.trigger_event(ORDER_FILLED_EVENT,
-                                   OrderFilledEvent(self.current_timestamp,
-                                                    tracked_order.client_order_id,
-                                                    tracked_order.trading_pair,
-                                                    tracked_order.trade_type,
-                                                    tracked_order.order_type,
-                                                    new_price,
-                                                    new_amount,
-                                                    TradeFee(Decimal(0), [(tracked_order.fee_asset, new_fee)]),
-                                                    tracked_order.client_order_id,
-                                                    self._leverage[tracked_order.trading_pair],
-                                                    tracked_order.position))
+                self.trigger_event(
+                    ORDER_FILLED_EVENT,
+                    OrderFilledEvent(
+                        self.current_timestamp,
+                        tracked_order.client_order_id,
+                        tracked_order.trading_pair,
+                        tracked_order.trade_type,
+                        tracked_order.order_type,
+                        new_price,
+                        new_amount,
+                        TradeFee(Decimal(0), [(tracked_order.fee_asset, new_fee)]),
+                        tracked_order.client_order_id,
+                        self._leverage[tracked_order.trading_pair],
+                        tracked_order.position,
+                    ),
+                )
             elif market_event == MarketEvent.OrderExpired:
-                self.logger().info(f"The market order {tracked_order.client_order_id} has expired according to "
-                                   f"order status API.")
+                self.logger().info(
+                    f"The market order {tracked_order.client_order_id} has expired according to " f"order status API."
+                )
                 self.stop_tracking_order(tracked_order.client_order_id)
-                self.trigger_event(ORDER_EXPIRED_EVENT,
-                                   OrderExpiredEvent(self.current_timestamp,
-                                                     tracked_order.client_order_id))
+                self.trigger_event(
+                    ORDER_EXPIRED_EVENT, OrderExpiredEvent(self.current_timestamp, tracked_order.client_order_id)
+                )
             elif market_event == MarketEvent.OrderFailure:
-                self.logger().info(f"The market order {tracked_order.client_order_id} has failed according to "
-                                   f"order status API.")
+                self.logger().info(
+                    f"The market order {tracked_order.client_order_id} has failed according to " f"order status API."
+                )
                 self.stop_tracking_order(tracked_order.client_order_id)
-                self.trigger_event(ORDER_FAILURE_EVENT,
-                                   MarketOrderFailureEvent(self.current_timestamp,
-                                                           tracked_order.client_order_id,
-                                                           tracked_order.order_type))
+                self.trigger_event(
+                    ORDER_FAILURE_EVENT,
+                    MarketOrderFailureEvent(
+                        self.current_timestamp, tracked_order.client_order_id, tracked_order.order_type
+                    ),
+                )
             elif market_event == MarketEvent.BuyOrderCompleted:
-                self.logger().info(f"The market buy order {tracked_order.client_order_id} has completed "
-                                   f"according to user stream.")
+                self.logger().info(
+                    f"The market buy order {tracked_order.client_order_id} has completed " f"according to user stream."
+                )
                 self.stop_tracking_order(tracked_order.client_order_id)
-                self.trigger_event(BUY_ORDER_COMPLETED_EVENT,
-                                   BuyOrderCompletedEvent(self.current_timestamp,
-                                                          tracked_order.client_order_id,
-                                                          tracked_order.base_asset,
-                                                          tracked_order.quote_asset,
-                                                          tracked_order.fee_asset,
-                                                          tracked_order.executed_amount_base,
-                                                          tracked_order.executed_amount_quote,
-                                                          tracked_order.fee_paid,
-                                                          tracked_order.order_type))
+                self.trigger_event(
+                    BUY_ORDER_COMPLETED_EVENT,
+                    BuyOrderCompletedEvent(
+                        self.current_timestamp,
+                        tracked_order.client_order_id,
+                        tracked_order.base_asset,
+                        tracked_order.quote_asset,
+                        tracked_order.fee_asset,
+                        tracked_order.executed_amount_base,
+                        tracked_order.executed_amount_quote,
+                        tracked_order.fee_paid,
+                        tracked_order.order_type,
+                    ),
+                )
             elif market_event == MarketEvent.SellOrderCompleted:
-                self.logger().info(f"The market sell order {tracked_order.client_order_id} has completed "
-                                   f"according to user stream.")
+                self.logger().info(
+                    f"The market sell order {tracked_order.client_order_id} has completed " f"according to user stream."
+                )
                 self.stop_tracking_order(tracked_order.client_order_id)
-                self.trigger_event(SELL_ORDER_COMPLETED_EVENT,
-                                   SellOrderCompletedEvent(self.current_timestamp,
-                                                           tracked_order.client_order_id,
-                                                           tracked_order.base_asset,
-                                                           tracked_order.quote_asset,
-                                                           tracked_order.fee_asset,
-                                                           tracked_order.executed_amount_base,
-                                                           tracked_order.executed_amount_quote,
-                                                           tracked_order.fee_paid,
-                                                           tracked_order.order_type))
+                self.trigger_event(
+                    SELL_ORDER_COMPLETED_EVENT,
+                    SellOrderCompletedEvent(
+                        self.current_timestamp,
+                        tracked_order.client_order_id,
+                        tracked_order.base_asset,
+                        tracked_order.quote_asset,
+                        tracked_order.fee_asset,
+                        tracked_order.executed_amount_base,
+                        tracked_order.executed_amount_quote,
+                        tracked_order.fee_paid,
+                        tracked_order.order_type,
+                    ),
+                )
 
     async def _update_funding_rates(self):
         try:
@@ -785,10 +785,10 @@
             for trading_pair in self._trading_pairs:
                 self._funding_info[trading_pair] = FundingInfo(
                     trading_pair,
-                    Decimal(markets_info[trading_pair]['indexPrice']),
-                    Decimal(markets_info[trading_pair]['oraclePrice']),
-                    dateparse(markets_info[trading_pair]['nextFundingAt']).timestamp(),
-                    Decimal(markets_info[trading_pair]['nextFundingRate'])
+                    Decimal(markets_info[trading_pair]["indexPrice"]),
+                    Decimal(markets_info[trading_pair]["oraclePrice"]),
+                    dateparse(markets_info[trading_pair]["nextFundingAt"]).timestamp(),
+                    Decimal(markets_info[trading_pair]["nextFundingRate"]),
                 )
         except DydxApiError as e:
             if e.status_code == 429:
@@ -801,13 +801,13 @@
                 self.logger().network(
                     log_msg="dYdX API error.",
                     exc_info=True,
-                    app_warning_msg="Could not fetch funding rates. Check API key and network connection."
+                    app_warning_msg="Could not fetch funding rates. Check API key and network connection.",
                 )
         except Exception:
             self.logger().network(
                 log_msg="Unknown error.",
                 exc_info=True,
-                app_warning_msg="Could not fetch funding rates. Check API key and network connection."
+                app_warning_msg="Could not fetch funding rates. Check API key and network connection.",
             )
 
     def get_funding_info(self, trading_pair):
@@ -820,11 +820,11 @@
     async def _set_balances(self, updates, is_snapshot=False):
         try:
             async with self._lock:
-                quote = 'USD'
-                self._account_balances[quote] = Decimal(updates['equity'])
-                self._account_available_balances[quote] = Decimal(updates['freeCollateral'])
+                quote = "USD"
+                self._account_balances[quote] = Decimal(updates["equity"])
+                self._account_available_balances[quote] = Decimal(updates["freeCollateral"])
             for position in self._account_positions.values():
-                position.update_from_balance(Decimal(updates['equity']))
+                position.update_from_balance(Decimal(updates["equity"]))
         except Exception as e:
             self.logger().error(f"Could not set balance {repr(e)}", exc_info=True)
 
@@ -841,7 +841,7 @@
                 self.logger().network(
                     "Unknown error. Retrying after 1 seconds.",
                     exc_info=True,
-                    app_warning_msg="Could not fetch user events from dydx. Check API key and network connection."
+                    app_warning_msg="Could not fetch user events from dydx. Check API key and network connection.",
                 )
                 await asyncio.sleep(1.0)
 
@@ -849,22 +849,22 @@
         async for event_message in self._iter_user_event_queue():
             try:
                 event: Dict[str, Any] = event_message
-                data: Dict[str, Any] = event['contents']
-                if 'account' in data:
-                    await self._set_balances(data['account'], is_snapshot=False)
-                    if 'openPositions' in data['account']:
-                        open_positions = data['account']['openPositions']
+                data: Dict[str, Any] = event["contents"]
+                if "account" in data:
+                    await self._set_balances(data["account"], is_snapshot=False)
+                    if "openPositions" in data["account"]:
+                        open_positions = data["account"]["openPositions"]
                         for market, position in open_positions.items():
                             position_key = self.position_key(market)
                             if position_key not in self._account_positions and market in self._trading_pairs:
                                 self._create_position_from_rest_pos_item(position)
-                if 'accounts' in data:
-                    for account in data['accounts']:
-                        quote = 'USD'
-                        self._account_available_balances[quote] = Decimal(account['quoteBalance'])
-                if 'orders' in data:
-                    for order in data['orders']:
-                        exchange_order_id: str = order['id']
+                if "accounts" in data:
+                    for account in data["accounts"]:
+                        quote = "USD"
+                        self._account_available_balances[quote] = Decimal(account["quoteBalance"])
+                if "orders" in data:
+                    for order in data["orders"]:
+                        exchange_order_id: str = order["id"]
 
                         tracked_order: DydxPerpetualInFlightOrder = self.get_order_by_exchange_id(exchange_order_id)
 
@@ -876,44 +876,41 @@
                         # update the tracked order
                         tracked_order.update(order)
                         self._issue_order_events(tracked_order)
-                if 'fills' in data:
-                    fills = data['fills']
+                if "fills" in data:
+                    fills = data["fills"]
                     for fill in fills:
-                        exchange_order_id: str = fill['orderId']
-                        id = fill['id']
-                        amount = Decimal(fill['size'])
-                        price = Decimal(fill['price'])
-                        fee_paid = Decimal(fill['fee'])
+                        exchange_order_id: str = fill["orderId"]
+                        id = fill["id"]
+                        amount = Decimal(fill["size"])
+                        price = Decimal(fill["price"])
+                        fee_paid = Decimal(fill["fee"])
                         tracked_order: DydxPerpetualInFlightOrder = self.get_order_by_exchange_id(exchange_order_id)
                         if tracked_order is not None:
                             tracked_order.register_fill(id, amount, price, fee_paid)
                             pos_key = self.position_key(tracked_order.trading_pair)
                             if pos_key in self._account_positions:
                                 position = self._account_positions[pos_key]
-                                position.update_from_fill(tracked_order,
-                                                          price,
-                                                          amount,
-                                                          self.get_available_balance('USD'))
+                                position.update_from_fill(
+                                    tracked_order, price, amount, self.get_available_balance("USD")
+                                )
                                 await self._update_account_positions()
                             else:
                                 self._account_positions[pos_key] = DydxPerpetualPosition.from_dydx_fill(
-                                    tracked_order,
-                                    amount,
-                                    price,
-                                    self.get_available_balance('USD')
+                                    tracked_order, amount, price, self.get_available_balance("USD")
                                 )
                             self._issue_order_events(tracked_order)
                         else:
                             if len(self._orders_pending_ack) > 0:
                                 self._unclaimed_fills[exchange_order_id].add(
-                                    DydxPerpetualFillReport(id, amount, price, fee_paid))
-                if 'positions' in data:
+                                    DydxPerpetualFillReport(id, amount, price, fee_paid)
+                                )
+                if "positions" in data:
                     # this is hit when a position is closed
-                    positions = data['positions']
+                    positions = data["positions"]
                     for position in positions:
                         if position["market"] not in self._trading_pairs:
                             continue
-                        pos_key = self.position_key(position['market'])
+                        pos_key = self.position_key(position["market"])
                         if pos_key in self._account_positions:
                             self._account_positions[pos_key].update_position(
                                 position_side=PositionSide[position["side"]],
@@ -924,24 +921,28 @@
                             )
                             if not self._account_positions[pos_key].is_open:
                                 del self._account_positions[pos_key]
-                if 'fundingPayments' in data:
-                    if event['type'] != "subscribed":  # Only subsequent funding payments
-                        for funding_payment in data['fundingPayments']:
+                if "fundingPayments" in data:
+                    if event["type"] != "subscribed":  # Only subsequent funding payments
+                        for funding_payment in data["fundingPayments"]:
                             if funding_payment["market"] not in self._trading_pairs:
                                 continue
-                            ts = dateparse(funding_payment['effectiveAt']).timestamp()
+                            ts = dateparse(funding_payment["effectiveAt"]).timestamp()
                             funding_rate: Decimal = Decimal(funding_payment["rate"])
                             trading_pair: str = funding_payment["market"]
                             payment: Decimal = Decimal(funding_payment["payment"])
                             action: str = "paid" if payment < s_decimal_0 else "received"
 
                             self.logger().info(f"Funding payment of {payment} {action} on {trading_pair} market")
-                            self.trigger_event(MARKET_FUNDING_PAYMENT_COMPLETED_EVENT_TAG,
-                                               FundingPaymentCompletedEvent(timestamp=ts,
-                                                                            market=self.name,
-                                                                            funding_rate=funding_rate,
-                                                                            trading_pair=trading_pair,
-                                                                            amount=payment))
+                            self.trigger_event(
+                                MARKET_FUNDING_PAYMENT_COMPLETED_EVENT_TAG,
+                                FundingPaymentCompletedEvent(
+                                    timestamp=ts,
+                                    market=self.name,
+                                    funding_rate=funding_rate,
+                                    trading_pair=trading_pair,
+                                    amount=payment,
+                                ),
+                            )
                             self._trading_pair_last_funding_payment_ts[trading_pair] = ts
             except asyncio.CancelledError:
                 raise
@@ -964,7 +965,7 @@
                     self._update_trading_rules(),
                     self._update_order_status(),
                     self._update_funding_rates(),
-                    self._update_funding_payments()
+                    self._update_funding_payments(),
                 )
             except asyncio.CancelledError:
                 raise
@@ -974,9 +975,9 @@
 
     async def _update_account_positions(self):
         account_info = await self.dydx_client.get_account()
-        current_positions = account_info['account']
-
-        for market, position in current_positions['openPositions'].items():
+        current_positions = account_info["account"]
+
+        for market, position in current_positions["openPositions"].items():
             market = position["market"]
             pos_key = self.position_key(market)
             if pos_key in self._account_positions:
@@ -988,14 +989,14 @@
                     amount=position.get("size"),
                     status=position.get("status"),
                 )
-                tracked_position.update_from_balance(Decimal(current_positions['equity']))
+                tracked_position.update_from_balance(Decimal(current_positions["equity"]))
                 if not tracked_position.is_open:
                     del self._account_positions[pos_key]
             elif market in self._trading_pairs:
                 self._create_position_from_rest_pos_item(position)
         positions_to_delete = []
         for position_str in self._account_positions:
-            if position_str not in current_positions['openPositions']:
+            if position_str not in current_positions["openPositions"]:
                 positions_to_delete.append(position_str)
         for account_position in positions_to_delete:
             del self._account_positions[account_position]
@@ -1013,7 +1014,7 @@
             unrealized_pnl=Decimal(rest_pos_item["unrealizedPnl"]),
             entry_price=entry_price,
             amount=amount,
-            leverage=leverage
+            leverage=leverage,
         )
 
     async def _update_balances(self):
@@ -1028,18 +1029,18 @@
                 collateral_token = market["quoteAsset"]  # all contracts settled in USDC
                 self._trading_rules[market_name] = TradingRule(
                     trading_pair=market_name,
-                    min_order_size=Decimal(market['minOrderSize']),
-                    min_price_increment=Decimal(market['tickSize']),
-                    min_base_amount_increment=Decimal(market['stepSize']),
-                    min_notional_size=Decimal(market['minOrderSize']) * Decimal(market['tickSize']),
+                    min_order_size=Decimal(market["minOrderSize"]),
+                    min_price_increment=Decimal(market["tickSize"]),
+                    min_base_amount_increment=Decimal(market["stepSize"]),
+                    min_notional_size=Decimal(market["minOrderSize"]) * Decimal(market["tickSize"]),
                     supports_limit_orders=True,
                     supports_market_orders=True,
                     buy_order_collateral_token=collateral_token,
                     sell_order_collateral_token=collateral_token,
                 )
                 self._margin_fractions[market_name] = {
-                    "initial": Decimal(market['initialMarginFraction']),
-                    "maintenance": Decimal(market['maintenanceMarginFraction'])
+                    "initial": Decimal(market["initialMarginFraction"]),
+                    "maintenance": Decimal(market["maintenanceMarginFraction"]),
                 }
             except Exception as e:
                 self.logger().warning("Error updating trading rules")
@@ -1065,13 +1066,15 @@
                 dydx_order_request = await self.dydx_client.get_order(dydx_order_id)
                 data = dydx_order_request["order"]
             except Exception:
-                self.logger().warning(f"Failed to fetch tracked dydx order "
-                                      f"{client_order_id}({tracked_order.exchange_order_id}) from api "
-                                      f"(code: {dydx_order_request['resultInfo']['code'] if dydx_order_request is not None else 'None'})")
+                self.logger().warning(
+                    f"Failed to fetch tracked dydx order "
+                    f"{client_order_id}({tracked_order.exchange_order_id}) from api "
+                    f"(code: {dydx_order_request['resultInfo']['code'] if dydx_order_request is not None else 'None'})"
+                )
 
                 # check if this error is because the api cliams to be unaware of this order. If so, and this order
                 # is reasonably old, mark the orde as cancelled
-                if "could not be found" in str(dydx_order_request['msg']):
+                if "could not be found" in str(dydx_order_request["msg"]):
                     if tracked_order.created_at < (int(self.time_now_s()) - UNRECOGNIZED_ORDER_DEBOUCE):
                         try:
                             self.cancel_order(client_order_id)
@@ -1093,46 +1096,43 @@
     async def _update_fills(self, tracked_order: DydxPerpetualInFlightOrder):
         try:
             data = await self.dydx_client.get_fills(tracked_order.exchange_order_id)
-            for fill in data['fills']:
-                if fill['orderId'] == tracked_order.exchange_order_id:
-                    id = fill['id']
-                    amount = Decimal(fill['size'])
-                    price = Decimal(fill['price'])
-                    fee_paid = Decimal(fill['fee'])
+            for fill in data["fills"]:
+                if fill["orderId"] == tracked_order.exchange_order_id:
+                    id = fill["id"]
+                    amount = Decimal(fill["size"])
+                    price = Decimal(fill["price"])
+                    fee_paid = Decimal(fill["fee"])
                     tracked_order.register_fill(id, amount, price, fee_paid)
                     pos_key = self.position_key(tracked_order.trading_pair)
                     if pos_key in self._account_positions:
                         position = self._account_positions[pos_key]
-                        position.update_from_fill(tracked_order,
-                                                  price,
-                                                  amount,
-                                                  self.get_available_balance('USD'))
+                        position.update_from_fill(tracked_order, price, amount, self.get_available_balance("USD"))
                     else:
                         self._account_positions[pos_key] = DydxPerpetualPosition.from_dydx_fill(
-                            tracked_order,
-                            amount,
-                            price,
-                            self.get_available_balance('USD')
+                            tracked_order, amount, price, self.get_available_balance("USD")
                         )
-            if len(data['fills']) > 0:
+            if len(data["fills"]) > 0:
                 await self._update_account_positions()
 
         except DydxApiError as e:
-            self.logger().warning(f"Unable to poll for fills for order {tracked_order.client_order_id}"
-                                  f"(tracked_order.exchange_order_id): {e.status} {e.msg}")
+            self.logger().warning(
+                f"Unable to poll for fills for order {tracked_order.client_order_id}"
+                f"(tracked_order.exchange_order_id): {e.status} {e.msg}"
+            )
         except KeyError:
-            self.logger().warning(f"Unable to poll for fills for order {tracked_order.client_order_id}"
-                                  f"(tracked_order.exchange_order_id): unexpected response data {data}")
+            self.logger().warning(
+                f"Unable to poll for fills for order {tracked_order.client_order_id}"
+                f"(tracked_order.exchange_order_id): unexpected response data {data}"
+            )
 
     async def _update_funding_payments(self):
         for trading_pair in self._trading_pairs:
             try:
 
-                response = await self.dydx_client.get_funding_payments(market=trading_pair,
-                                                                       before_ts=self.time_now_s())
+                response = await self.dydx_client.get_funding_payments(market=trading_pair, before_ts=self.time_now_s())
                 funding_payments = response["fundingPayments"]
                 for funding_payment in funding_payments:
-                    ts = dateparse(funding_payment['effectiveAt']).timestamp()
+                    ts = dateparse(funding_payment["effectiveAt"]).timestamp()
                     if ts <= self._trading_pair_last_funding_payment_ts[trading_pair]:
                         break  # Any subsequent funding payments would have a ts < last_funding_payment_ts
                     funding_rate: Decimal = Decimal(funding_payment["rate"])
@@ -1141,12 +1141,16 @@
                     action: str = "paid" if payment < s_decimal_0 else "received"
 
                     self.logger().info(f"Funding payment of {payment} {action} on {trading_pair} market")
-                    self.trigger_event(MARKET_FUNDING_PAYMENT_COMPLETED_EVENT_TAG,
-                                       FundingPaymentCompletedEvent(timestamp=ts,
-                                                                    market=self.name,
-                                                                    funding_rate=funding_rate,
-                                                                    trading_pair=trading_pair,
-                                                                    amount=payment))
+                    self.trigger_event(
+                        MARKET_FUNDING_PAYMENT_COMPLETED_EVENT_TAG,
+                        FundingPaymentCompletedEvent(
+                            timestamp=ts,
+                            market=self.name,
+                            funding_rate=funding_rate,
+                            trading_pair=trading_pair,
+                            amount=payment,
+                        ),
+                    )
                     self._trading_pair_last_funding_payment_ts[trading_pair] = ts
             except DydxApiError as e:
                 self.logger().warning(f"Unable to poll for funding payments {trading_pair}. ({e})")
@@ -1156,14 +1160,14 @@
 
     async def _set_leverage(self, trading_pair: str, leverage: int = 1):
         markets = await self.dydx_client.get_markets()
-        markets_info = markets['markets']
+        markets_info = markets["markets"]
 
         self._margin_fractions[trading_pair] = {
-            "initial": Decimal(markets_info[trading_pair]['initialMarginFraction']),
-            "maintenance": Decimal(markets_info[trading_pair]['maintenanceMarginFraction'])
+            "initial": Decimal(markets_info[trading_pair]["initialMarginFraction"]),
+            "maintenance": Decimal(markets_info[trading_pair]["maintenanceMarginFraction"]),
         }
 
-        max_leverage = int(Decimal('1') / self._margin_fractions[trading_pair]['initial'])
+        max_leverage = int(Decimal("1") / self._margin_fractions[trading_pair]["initial"])
         if leverage > max_leverage:
             self._leverage[trading_pair] = max_leverage
             self.logger().warning(f"Leverage has been reduced to {max_leverage}")
@@ -1196,7 +1200,7 @@
     def quantize_order_price(self, trading_pair: str, price: Decimal):
         return price.quantize(self.get_order_price_quantum(trading_pair, price))
 
-    def quantize_order_amount(self, trading_pair: str, amount: Decimal, price: Decimal = Decimal('0')):
+    def quantize_order_amount(self, trading_pair: str, amount: Decimal, price: Decimal = Decimal("0")):
         quantized_amount = amount.quantize(self.get_order_size_quantum(trading_pair, amount))
 
         rules = self._trading_rules[trading_pair]
@@ -1218,9 +1222,11 @@
         It checks if status polling task is due for execution.
         """
         now = self.time_now_s()
-        poll_interval = (self.SHORT_POLL_INTERVAL
-                         if now - self._user_stream_tracker.last_recv_time > 60.0
-                         else self.LONG_POLL_INTERVAL)
+        poll_interval = (
+            self.SHORT_POLL_INTERVAL
+            if now - self._user_stream_tracker.last_recv_time > 60.0
+            else self.LONG_POLL_INTERVAL
+        )
         last_tick = int(self._last_poll_timestamp / poll_interval)
         current_tick = int(timestamp / poll_interval)
         if current_tick > last_tick:
@@ -1228,26 +1234,28 @@
                 self._poll_notifier.set()
         self._last_poll_timestamp = timestamp
 
-    async def api_request(self,
-                          http_method: str,
-                          url: str,
-                          data: Optional[Dict[str, Any]] = None,
-                          params: Optional[Dict[str, Any]] = None,
-                          headers: Optional[Dict[str, str]] = {},
-                          secure: bool = False) -> Dict[str, Any]:
+    async def api_request(
+        self,
+        http_method: str,
+        url: str,
+        data: Optional[Dict[str, Any]] = None,
+        params: Optional[Dict[str, Any]] = None,
+        headers: Optional[Dict[str, str]] = {},
+        secure: bool = False,
+    ) -> Dict[str, Any]:
 
         if self._shared_client is None:
             self._shared_client = aiohttp.ClientSession()
 
         if data is not None and http_method == "POST":
-            data = json.dumps(data).encode('utf8')
+            data = json.dumps(data).encode("utf8")
             headers = {"Content-Type": "application/json"}
 
         full_url = f"{CONSTANTS.DYDX_REST_URL}{url}"
 
-        async with self._shared_client.request(http_method, url=full_url,
-                                               timeout=API_CALL_TIMEOUT,
-                                               data=data, params=params, headers=headers) as response:
+        async with self._shared_client.request(
+            http_method, url=full_url, timeout=API_CALL_TIMEOUT, data=data, params=params, headers=headers
+        ) as response:
             if response.status > 299:
                 self.logger().info(f"Issue with dydx API {http_method} to {url}, response: ")
                 self.logger().info(await response.text())
@@ -1255,20 +1263,24 @@
             data = await response.json()
             return data
 
-    def buy(self, trading_pair: str, amount: Decimal, order_type=OrderType.MARKET,
-            price: Decimal = s_decimal_NaN, **kwargs) -> str:
+    def buy(
+        self, trading_pair: str, amount: Decimal, order_type=OrderType.MARKET, price: Decimal = s_decimal_NaN, **kwargs
+    ) -> str:
         tracking_nonce = get_tracking_nonce()
         client_order_id: str = str(f"buy-{trading_pair}-{tracking_nonce}")
         safe_ensure_future(
-            self.execute_buy(client_order_id, trading_pair, amount, order_type, kwargs["position_action"], price))
+            self.execute_buy(client_order_id, trading_pair, amount, order_type, kwargs["position_action"], price)
+        )
         return client_order_id
 
-    def sell(self, trading_pair: str, amount: Decimal, order_type=OrderType.MARKET,
-             price: Decimal = s_decimal_NaN, **kwargs) -> str:
+    def sell(
+        self, trading_pair: str, amount: Decimal, order_type=OrderType.MARKET, price: Decimal = s_decimal_NaN, **kwargs
+    ) -> str:
         tracking_nonce = get_tracking_nonce()
         client_order_id: str = str(f"sell-{trading_pair}-{tracking_nonce}")
         safe_ensure_future(
-            self.execute_sell(client_order_id, trading_pair, amount, order_type, kwargs["position_action"], price))
+            self.execute_sell(client_order_id, trading_pair, amount, order_type, kwargs["position_action"], price)
+        )
         return client_order_id
 
     def cancel(self, trading_pair: str, client_order_id: str):
