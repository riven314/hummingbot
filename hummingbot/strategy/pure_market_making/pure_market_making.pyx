from decimal import Decimal
import logging
import pandas as pd
import numpy as np
from typing import (
    List,
    Dict,
    Optional
)
from math import (
    floor,
    ceil
)
import time
from hummingbot.core.clock cimport Clock
from hummingbot.core.event.events import TradeType, PriceType
from hummingbot.core.data_type.limit_order cimport LimitOrder
from hummingbot.core.data_type.limit_order import LimitOrder
from hummingbot.core.network_iterator import NetworkStatus
from hummingbot.connector.exchange_base import ExchangeBase
from hummingbot.connector.exchange_base cimport ExchangeBase
from hummingbot.core.event.events import OrderType
from hummingbot.exceptions import NoPrice

from hummingbot.strategy.market_trading_pair_tuple import MarketTradingPairTuple
from hummingbot.strategy.strategy_base import StrategyBase
from hummingbot.client.config.global_config_map import global_config_map

from .data_types import (
    Proposal,
    PriceSize
)
from .pure_market_making_order_tracker import PureMarketMakingOrderTracker

from .asset_price_delegate cimport AssetPriceDelegate
from .asset_price_delegate import AssetPriceDelegate
from .inventory_skew_calculator cimport c_calculate_bid_ask_ratios_from_base_asset_ratio
from .inventory_skew_calculator import calculate_total_order_size
from .order_book_asset_price_delegate cimport OrderBookAssetPriceDelegate
from .inventory_cost_price_delegate import InventoryCostPriceDelegate


NaN = float("nan")
s_decimal_zero = Decimal(0)
s_decimal_neg_one = Decimal(-1)
pmm_logger = None


cdef class PureMarketMakingStrategy(StrategyBase):
    OPTION_LOG_CREATE_ORDER = 1 << 3
    OPTION_LOG_MAKER_ORDER_FILLED = 1 << 4
    OPTION_LOG_STATUS_REPORT = 1 << 5
    OPTION_LOG_ALL = 0x7fffffffffffffff

    # These are exchanges where you're expected to expire orders instead of actively cancelling them.
    RADAR_RELAY_TYPE_EXCHANGES = {"radar_relay", "bamboo_relay"}

    @classmethod
    def logger(cls):
        global pmm_logger
        if pmm_logger is None:
            pmm_logger = logging.getLogger(__name__)
        return pmm_logger

    def __init__(self,
                 market_info: MarketTradingPairTuple,
                 bid_spread: Decimal,
                 ask_spread: Decimal,
                 order_amount: Decimal,
                 order_levels: int = 1,
                 order_level_spread: Decimal = s_decimal_zero,
                 order_level_amount: Decimal = s_decimal_zero,
                 order_refresh_time: float = 30.0,
                 order_refresh_tolerance_pct: Decimal = s_decimal_neg_one,
                 filled_order_delay: float = 60.0,
                 inventory_skew_enabled: bool = False,
                 inventory_target_base_pct: Decimal = s_decimal_zero,
                 inventory_range_multiplier: Decimal = s_decimal_zero,
                 hanging_orders_enabled: bool = False,
                 hanging_orders_cancel_pct: Decimal = Decimal("0.1"),
                 order_optimization_enabled: bool = False,
                 ask_order_optimization_depth: Decimal = s_decimal_zero,
                 bid_order_optimization_depth: Decimal = s_decimal_zero,
                 add_transaction_costs_to_orders: bool = False,
                 asset_price_delegate: AssetPriceDelegate = None,
                 inventory_cost_price_delegate: InventoryCostPriceDelegate = None,
                 price_type: str = "mid_price",
                 take_if_crossed: bool = False,
                 price_ceiling: Decimal = s_decimal_neg_one,
                 price_floor: Decimal = s_decimal_neg_one,
                 ping_pong_enabled: bool = False,
                 logging_options: int = OPTION_LOG_ALL,
                 status_report_interval: float = 900,
                 minimum_spread: Decimal = Decimal(0),
                 hb_app_notification: bool = False,
                 order_override: Dict[str, List[str]] = {},
                 ):

        if price_ceiling != s_decimal_neg_one and price_ceiling < price_floor:
            raise ValueError("Parameter price_ceiling cannot be lower than price_floor.")

        super().__init__()
        self._sb_order_tracker = PureMarketMakingOrderTracker()
        self._market_info = market_info
        self._bid_spread = bid_spread
        self._ask_spread = ask_spread
        self._minimum_spread = minimum_spread
        self._order_amount = order_amount
        self._order_levels = order_levels
        self._buy_levels = order_levels
        self._sell_levels = order_levels
        self._order_level_spread = order_level_spread
        self._order_level_amount = order_level_amount
        self._order_refresh_time = order_refresh_time
        self._order_refresh_tolerance_pct = order_refresh_tolerance_pct
        self._filled_order_delay = filled_order_delay
        self._inventory_skew_enabled = inventory_skew_enabled
        self._inventory_target_base_pct = inventory_target_base_pct
        self._inventory_range_multiplier = inventory_range_multiplier
        self._hanging_orders_enabled = hanging_orders_enabled
        self._hanging_orders_cancel_pct = hanging_orders_cancel_pct
        self._order_optimization_enabled = order_optimization_enabled
        self._ask_order_optimization_depth = ask_order_optimization_depth
        self._bid_order_optimization_depth = bid_order_optimization_depth
        self._add_transaction_costs_to_orders = add_transaction_costs_to_orders
        self._asset_price_delegate = asset_price_delegate
        self._inventory_cost_price_delegate = inventory_cost_price_delegate
        self._price_type = self.get_price_type(price_type)
        self._take_if_crossed = take_if_crossed
        self._price_ceiling = price_ceiling
        self._price_floor = price_floor
        self._ping_pong_enabled = ping_pong_enabled
        self._ping_pong_warning_lines = []
        self._hb_app_notification = hb_app_notification
        self._order_override = order_override

        self._cancel_timestamp = 0
        self._create_timestamp = 0
        self._limit_order_type = self._market_info.market.get_maker_order_type()
        if take_if_crossed:
            self._limit_order_type = OrderType.LIMIT
        self._all_markets_ready = False
        self._filled_buys_balance = 0
        self._filled_sells_balance = 0
        self._hanging_order_ids = []
        self._logging_options = logging_options
        self._last_timestamp = 0
        self._status_report_interval = status_report_interval
        self._last_own_trade_price = Decimal('nan')

        self.c_add_markets([market_info.market])

    def all_markets_ready(self):
        return all([market.ready for market in self._sb_markets])

    @property
    def market_info(self) -> MarketTradingPairTuple:
        return self._market_info

    @property
    def order_refresh_tolerance_pct(self) -> Decimal:
        return self._order_refresh_tolerance_pct

    @order_refresh_tolerance_pct.setter
    def order_refresh_tolerance_pct(self, value: Decimal):
        self._order_refresh_tolerance_pct = value

    @property
    def order_amount(self) -> Decimal:
        return self._order_amount

    @order_amount.setter
    def order_amount(self, value: Decimal):
        self._order_amount = value

    @property
    def order_levels(self) -> int:
        return self._order_levels

    @order_levels.setter
    def order_levels(self, value: int):
        self._order_levels = value
        self._buy_levels = value
        self._sell_levels = value

    @property
    def buy_levels(self) -> int:
        return self._buy_levels

    @buy_levels.setter
    def buy_levels(self, value: int):
        self._buy_levels = value

    @property
    def sell_levels(self) -> int:
        return self._sell_levels

    @sell_levels.setter
    def sell_levels(self, value: int):
        self._sell_levels = value

    @property
    def order_level_amount(self) -> Decimal:
        return self._order_level_amount

    @order_level_amount.setter
    def order_level_amount(self, value: Decimal):
        self._order_level_amount = value

    @property
    def order_level_spread(self) -> Decimal:
        return self._order_level_spread

    @order_level_spread.setter
    def order_level_spread(self, value: Decimal):
        self._order_level_spread = value

    @property
    def inventory_skew_enabled(self) -> bool:
        return self._inventory_skew_enabled

    @inventory_skew_enabled.setter
    def inventory_skew_enabled(self, value: bool):
        self._inventory_skew_enabled = value

    @property
    def inventory_target_base_pct(self) -> Decimal:
        return self._inventory_target_base_pct

    @inventory_target_base_pct.setter
    def inventory_target_base_pct(self, value: Decimal):
        self._inventory_target_base_pct = value

    @property
    def inventory_range_multiplier(self) -> Decimal:
        return self._inventory_range_multiplier

    @inventory_range_multiplier.setter
    def inventory_range_multiplier(self, value: Decimal):
        self._inventory_range_multiplier = value

    @property
    def hanging_orders_enabled(self) -> bool:
        return self._hanging_orders_enabled

    @hanging_orders_enabled.setter
    def hanging_orders_enabled(self, value: bool):
        self._hanging_orders_enabled = value

    @property
    def hanging_orders_cancel_pct(self) -> Decimal:
        return self._hanging_orders_cancel_pct

    @hanging_orders_cancel_pct.setter
    def hanging_orders_cancel_pct(self, value: Decimal):
        self._hanging_orders_cancel_pct = value

    @property
    def bid_spread(self) -> Decimal:
        return self._bid_spread

    @bid_spread.setter
    def bid_spread(self, value: Decimal):
        self._bid_spread = value

    @property
    def ask_spread(self) -> Decimal:
        return self._ask_spread

    @ask_spread.setter
    def ask_spread(self, value: Decimal):
        self._ask_spread = value

    @property
    def order_optimization_enabled(self) -> bool:
        return self._order_optimization_enabled

    @order_optimization_enabled.setter
    def order_optimization_enabled(self, value: bool):
        self._order_optimization_enabled = value

    @property
    def order_refresh_time(self) -> float:
        return self._order_refresh_time

    @order_refresh_time.setter
    def order_refresh_time(self, value: float):
        self._order_refresh_time = value

    @property
    def filled_order_delay(self) -> float:
        return self._filled_order_delay

    @filled_order_delay.setter
    def filled_order_delay(self, value: float):
        self._filled_order_delay = value

    @property
    def filled_order_delay(self) -> float:
        return self._filled_order_delay

    @filled_order_delay.setter
    def filled_order_delay(self, value: float):
        self._filled_order_delay = value

    @property
    def add_transaction_costs_to_orders(self) -> bool:
        return self._add_transaction_costs_to_orders

    @add_transaction_costs_to_orders.setter
    def add_transaction_costs_to_orders(self, value: bool):
        self._add_transaction_costs_to_orders = value

    @property
    def price_ceiling(self) -> Decimal:
        return self._price_ceiling

    @price_ceiling.setter
    def price_ceiling(self, value: Decimal):
        self._price_ceiling = value

    @property
    def price_floor(self) -> Decimal:
        return self._price_floor

    @price_floor.setter
    def price_floor(self, value: Decimal):
        self._price_floor = value

    @property
    def base_asset(self):
        return self._market_info.base_asset

    @property
    def quote_asset(self):
        return self._market_info.quote_asset

    @property
    def trading_pair(self):
        return self._market_info.trading_pair

<<<<<<< HEAD
    def get_price(self) -> Decimal:
        price_provider = self._asset_price_delegate or self._market_info

=======
    @property
    def order_override(self):
        return self._order_override

    @order_override.setter
    def order_override(self, value: Dict[str, List[str]]):
        self._order_override = value

    def get_price(self) -> float:
        if self._asset_price_delegate is not None:
            price_provider = self._asset_price_delegate
        else:
            price_provider = self._market_info
>>>>>>> c074b03b
        if self._price_type is PriceType.LastOwnTrade:
            price = self._last_own_trade_price
        elif self._price_type is PriceType.InventoryCost:
            price = price_provider.get_price_by_type(PriceType.MidPrice)
        else:
            price = price_provider.get_price_by_type(self._price_type)

        if price.is_nan():
            price = price_provider.get_price_by_type(PriceType.MidPrice)

        return price

    def get_last_price(self) -> float:
        return self._market_info.get_last_price()

    def get_mid_price(self) -> float:
        return self.c_get_mid_price()

    cdef object c_get_mid_price(self):
        cdef:
            AssetPriceDelegate delegate = self._asset_price_delegate
            object mid_price
        if self._asset_price_delegate is not None:
            mid_price = delegate.c_get_mid_price()
        else:
            mid_price = self._market_info.get_mid_price()
        return mid_price

    @property
    def hanging_order_ids(self) -> List[str]:
        return self._hanging_order_ids

    @property
    def market_info_to_active_orders(self) -> Dict[MarketTradingPairTuple, List[LimitOrder]]:
        return self._sb_order_tracker.market_pair_to_active_orders

    @property
    def active_orders(self) -> List[LimitOrder]:
        if self._market_info not in self.market_info_to_active_orders:
            return []
        return self.market_info_to_active_orders[self._market_info]

    @property
    def active_buys(self) -> List[LimitOrder]:
        return [o for o in self.active_orders if o.is_buy]

    @property
    def active_sells(self) -> List[LimitOrder]:
        return [o for o in self.active_orders if not o.is_buy]

    @property
    def active_non_hanging_orders(self) -> List[LimitOrder]:
        orders = [o for o in self.active_orders if o.client_order_id not in self._hanging_order_ids]
        return orders

    @property
    def logging_options(self) -> int:
        return self._logging_options

    @logging_options.setter
    def logging_options(self, int64_t logging_options):
        self._logging_options = logging_options

    @property
    def asset_price_delegate(self) -> AssetPriceDelegate:
        return self._asset_price_delegate

    @asset_price_delegate.setter
    def asset_price_delegate(self, value):
        self._asset_price_delegate = value

    @property
    def inventory_cost_price_delegate(self) -> AssetPriceDelegate:
        return self._inventory_cost_price_delegate

    @inventory_cost_price_delegate.setter
    def inventory_cost_price_delegate(self, value):
        self._inventory_cost_price_delegate = value

    @property
    def order_tracker(self):
        return self._sb_order_tracker

    def inventory_skew_stats_data_frame(self) -> Optional[pd.DataFrame]:
        cdef:
            ExchangeBase market = self._market_info.market

        price = self.get_price()
        base_asset_amount, quote_asset_amount = self.c_get_adjusted_available_balance(self.active_orders)
        total_order_size = calculate_total_order_size(self._order_amount, self._order_level_amount, self._order_levels)

        base_asset_value = base_asset_amount * price
        quote_asset_value = quote_asset_amount / price if price > s_decimal_zero else s_decimal_zero
        total_value = base_asset_amount + quote_asset_value
        total_value_in_quote = (base_asset_amount * price) + quote_asset_amount

        base_asset_ratio = (base_asset_amount / total_value
                            if total_value > s_decimal_zero
                            else s_decimal_zero)
        quote_asset_ratio = Decimal("1") - base_asset_ratio if total_value > 0 else 0
        target_base_ratio = self._inventory_target_base_pct
        inventory_range_multiplier = self._inventory_range_multiplier
        target_base_amount = (total_value * target_base_ratio
                              if price > s_decimal_zero
                              else s_decimal_zero)
        target_base_amount_in_quote = target_base_ratio * total_value_in_quote
        target_quote_amount = (1 - target_base_ratio) * total_value_in_quote

        base_asset_range = total_order_size * self._inventory_range_multiplier
        base_asset_range = min(base_asset_range, total_value * Decimal("0.5"))
        high_water_mark = target_base_amount + base_asset_range
        low_water_mark = max(target_base_amount - base_asset_range, s_decimal_zero)
        low_water_mark_ratio = (low_water_mark / total_value
                                if total_value > s_decimal_zero
                                else s_decimal_zero)
        high_water_mark_ratio = (high_water_mark / total_value
                                 if total_value > s_decimal_zero
                                 else s_decimal_zero)
        high_water_mark_ratio = min(1.0, high_water_mark_ratio)
        total_order_size_ratio = (self._order_amount * Decimal("2") / total_value
                                  if total_value > s_decimal_zero
                                  else s_decimal_zero)
        bid_ask_ratios = c_calculate_bid_ask_ratios_from_base_asset_ratio(
            float(base_asset_amount),
            float(quote_asset_amount),
            float(price),
            float(target_base_ratio),
            float(base_asset_range)
        )
        inventory_skew_df = pd.DataFrame(data=[
            [f"Target Value ({self.quote_asset})", f"{target_base_amount_in_quote:.4f}",
             f"{target_quote_amount:.4f}"],
            ["Current %", f"{base_asset_ratio:.1%}", f"{quote_asset_ratio:.1%}"],
            ["Target %", f"{target_base_ratio:.1%}", f"{1 - target_base_ratio:.1%}"],
            ["Inventory Range", f"{low_water_mark_ratio:.1%} - {high_water_mark_ratio:.1%}",
             f"{1 - high_water_mark_ratio:.1%} - {1 - low_water_mark_ratio:.1%}"],
            ["Order Adjust %", f"{bid_ask_ratios.bid_ratio:.1%}", f"{bid_ask_ratios.ask_ratio:.1%}"]
        ])
        return inventory_skew_df

    def pure_mm_assets_df(self, to_show_current_pct: bool) -> pd.DataFrame:
        market, trading_pair, base_asset, quote_asset = self._market_info
        price = self._market_info.get_mid_price()
        base_balance = float(market.get_balance(base_asset))
        quote_balance = float(market.get_balance(quote_asset))
        available_base_balance = float(market.get_available_balance(base_asset))
        available_quote_balance = float(market.get_available_balance(quote_asset))
        base_value = base_balance * float(price)
        total_in_quote = base_value + quote_balance
        base_ratio = base_value / total_in_quote if total_in_quote > 0 else 0
        quote_ratio = quote_balance / total_in_quote if total_in_quote > 0 else 0
        data=[
            ["", base_asset, quote_asset],
            ["Total Balance", round(base_balance, 4), round(quote_balance, 4)],
            ["Available Balance", round(available_base_balance, 4), round(available_quote_balance, 4)],
            [f"Current Value ({quote_asset})", round(base_value, 4), round(quote_balance, 4)]
        ]
        if to_show_current_pct:
            data.append(["Current %", f"{base_ratio:.1%}", f"{quote_ratio:.1%}"])
        df = pd.DataFrame(data=data)
        return df

    def active_orders_df(self) -> pd.DataFrame:
        price = self.get_price()
        active_orders = self.active_orders
        no_sells = len([o for o in active_orders if not o.is_buy and o.client_order_id not in self._hanging_order_ids])
        active_orders.sort(key=lambda x: x.price, reverse=True)
        columns = ["Level", "Type", "Price", "Spread", "Amount (Orig)", "Amount (Adj)", "Age"]
        data = []
        lvl_buy, lvl_sell = 0, 0
        for idx in range(0, len(active_orders)):
            order = active_orders[idx]
            level = None
            if order.client_order_id not in self._hanging_order_ids:
                if order.is_buy:
                    level = lvl_buy + 1
                    lvl_buy += 1
                else:
                    level = no_sells - lvl_sell
                    lvl_sell += 1
            spread = 0 if price == 0 else abs(order.price - price)/price
            age = "n/a"
            # // indicates order is a paper order so 'n/a'. For real orders, calculate age.
            if "//" not in order.client_order_id:
                age = pd.Timestamp(int(time.time()) - int(order.client_order_id[-16:])/1e6,
                                   unit='s').strftime('%H:%M:%S')
            amount_orig = "" if level is None else self._order_amount + ((level - 1) * self._order_level_amount)
            data.append([
                "hang" if order.client_order_id in self._hanging_order_ids else level,
                "buy" if order.is_buy else "sell",
                float(order.price),
                f"{spread:.2%}",
                amount_orig,
                float(order.quantity),
                age
            ])

        return pd.DataFrame(data=data, columns=columns)

    def market_status_data_frame(self, market_trading_pair_tuples: List[MarketTradingPairTuple]) -> pd.DataFrame:
        markets_data = []
        markets_columns = ["Exchange", "Market", "Best Bid", "Best Ask", f"Ref Price ({self._price_type.name})"]
        if self._price_type is PriceType.LastOwnTrade and self._last_own_trade_price.is_nan():
            markets_columns[-1] = "Ref Price (MidPrice)"
        market_books = [(self._market_info.market, self._market_info.trading_pair)]
        if type(self._asset_price_delegate) is OrderBookAssetPriceDelegate:
            market_books.append((self._asset_price_delegate.market, self._asset_price_delegate.trading_pair))
        for market, trading_pair in market_books:
            bid_price = market.get_price(trading_pair, False)
            ask_price = market.get_price(trading_pair, True)
            ref_price = float("nan")
            if market == self._market_info.market and self._inventory_cost_price_delegate is not None:
                # We're using inventory_cost, show it's price
                try:
                    ref_price = self._inventory_cost_price_delegate.get_price()
                except NoPrice:
                    ref_price = self.get_price()
            elif market == self._market_info.market and self._asset_price_delegate is None:
                ref_price = self.get_price()
            elif (
                self._asset_price_delegate is not None
                and market == self._asset_price_delegate.market
                and self._price_type is not PriceType.LastOwnTrade
            ):
                ref_price = self._asset_price_delegate.get_price_by_type(self._price_type)
            markets_data.append([
                market.display_name,
                trading_pair,
                float(bid_price),
                float(ask_price),
                float(ref_price)
            ])
        return pd.DataFrame(data=markets_data, columns=markets_columns).replace(np.nan, '', regex=True)

    def format_status(self) -> str:
        if not self._all_markets_ready:
            return "Market connectors are not ready."
        cdef:
            list lines = []
            list warning_lines = []
        warning_lines.extend(self._ping_pong_warning_lines)
        warning_lines.extend(self.network_warning([self._market_info]))

        markets_df = self.market_status_data_frame([self._market_info])
        lines.extend(["", "  Markets:"] + ["    " + line for line in markets_df.to_string(index=False).split("\n")])

        assets_df = self.pure_mm_assets_df(not self._inventory_skew_enabled)
        # append inventory skew stats.
        if self._inventory_skew_enabled:
            inventory_skew_df = self.inventory_skew_stats_data_frame()
            assets_df = assets_df.append(inventory_skew_df)

        first_col_length = max(*assets_df[0].apply(len))
        df_lines = assets_df.to_string(index=False, header=False,
                                       formatters={0: ("{:<" + str(first_col_length) + "}").format}).split("\n")
        lines.extend(["", "  Assets:"] + ["    " + line for line in df_lines])

        # See if there're any open orders.
        if len(self.active_orders) > 0:
            df = self.active_orders_df()
            lines.extend(["", "  Orders:"] + ["    " + line for line in df.to_string(index=False).split("\n")])
        else:
            lines.extend(["", "  No active maker orders."])

        warning_lines.extend(self.balance_warning([self._market_info]))

        if len(warning_lines) > 0:
            lines.extend(["", "*** WARNINGS ***"] + warning_lines)

        return "\n".join(lines)

    # The following exposed Python functions are meant for unit tests
    # ---------------------------------------------------------------
    def execute_orders_proposal(self, proposal: Proposal):
        return self.c_execute_orders_proposal(proposal)

    def cancel_order(self, order_id: str):
        return self.c_cancel_order(self._market_info, order_id)

    # ---------------------------------------------------------------

    cdef c_start(self, Clock clock, double timestamp):
        StrategyBase.c_start(self, clock, timestamp)
        self._last_timestamp = timestamp

    cdef c_tick(self, double timestamp):
        StrategyBase.c_tick(self, timestamp)
        cdef:
            int64_t current_tick = <int64_t>(timestamp // self._status_report_interval)
            int64_t last_tick = <int64_t>(self._last_timestamp // self._status_report_interval)
            bint should_report_warnings = ((current_tick > last_tick) and
                                           (self._logging_options & self.OPTION_LOG_STATUS_REPORT))
            cdef object proposal
        try:
            if not self._all_markets_ready:
                self._all_markets_ready = all([market.ready for market in self._sb_markets])
                if self._asset_price_delegate is not None and self._all_markets_ready:
                    self._all_markets_ready = self._asset_price_delegate.ready
                if not self._all_markets_ready:
                    # Markets not ready yet. Don't do anything.
                    if should_report_warnings:
                        self.logger().warning(f"Markets are not ready. No market making trades are permitted.")
                    return

            if should_report_warnings:
                if not all([market.network_status is NetworkStatus.CONNECTED for market in self._sb_markets]):
                    self.logger().warning(f"WARNING: Some markets are not connected or are down at the moment. Market "
                                          f"making may be dangerous when markets or networks are unstable.")

            proposal = None
            asset_mid_price = Decimal("0")
            # asset_mid_price = self.c_set_mid_price(market_info)
            if self._create_timestamp <= self._current_timestamp:
                # 1. Create base order proposals
                proposal = self.c_create_base_proposal()
                # 2. Apply functions that limit numbers of buys and sells proposal
                self.c_apply_order_levels_modifiers(proposal)
                # 3. Apply functions that modify orders price
                self.c_apply_order_price_modifiers(proposal)
                # 4. Apply functions that modify orders size
                self.c_apply_order_size_modifiers(proposal)
                # 5. Apply budget constraint, i.e. can't buy/sell more than what you have.
                self.c_apply_budget_constraint(proposal)

                if not self._take_if_crossed:
                    self.c_filter_out_takers(proposal)
            self.c_cancel_active_orders(proposal)
            self.c_cancel_hanging_orders()
            self.c_cancel_orders_below_min_spread()
            if self.c_to_create_orders(proposal):
                self.c_execute_orders_proposal(proposal)
        finally:
            self._last_timestamp = timestamp

    cdef object c_create_base_proposal(self):
        cdef:
            ExchangeBase market = self._market_info.market
            list buys = []
            list sells = []

        buy_reference_price = sell_reference_price = self.get_price()

        if self._inventory_cost_price_delegate is not None:
            try:
                inventory_cost_price = self._inventory_cost_price_delegate.get_price()
            except NoPrice:
                pass
            else:
                buy_reference_price = min(inventory_cost_price, buy_reference_price)
                sell_reference_price = max(inventory_cost_price, sell_reference_price)

        # First to check if a customized order override is configured, otherwise the proposal will be created according
        # to order spread, amount, and levels setting.
        order_override = self._order_override
        if order_override is not None and len(order_override) > 0:
            for key, value in order_override.items():
                if str(value[0]) in ["buy", "sell"]:
                    if str(value[0]) == "buy":
                        price = buy_reference_price * (Decimal("1") - Decimal(str(value[1])) / Decimal("100"))
                        price = market.c_quantize_order_price(self.trading_pair, price)
                        size = Decimal(str(value[2]))
                        size = market.c_quantize_order_amount(self.trading_pair, size)
                        if size > 0 and price > 0:
                            buys.append(PriceSize(price, size))
                    elif str(value[0]) == "sell":
                        price = sell_reference_price * (Decimal("1") + Decimal(str(value[1])) / Decimal("100"))
                        price = market.c_quantize_order_price(self.trading_pair, price)
                        size = Decimal(str(value[2]))
                        size = market.c_quantize_order_amount(self.trading_pair, size)
                        if size > 0 and price > 0:
                            sells.append(PriceSize(price, size))
        else:
            for level in range(0, self._buy_levels):
                price = buy_reference_price * (Decimal("1") - self._bid_spread - (level * self._order_level_spread))
                price = market.c_quantize_order_price(self.trading_pair, price)
                size = self._order_amount + (self._order_level_amount * level)
                size = market.c_quantize_order_amount(self.trading_pair, size)
                if size > 0:
                    buys.append(PriceSize(price, size))
            for level in range(0, self._sell_levels):
                price = sell_reference_price * (Decimal("1") + self._ask_spread + (level * self._order_level_spread))
                price = market.c_quantize_order_price(self.trading_pair, price)
                size = self._order_amount + (self._order_level_amount * level)
                size = market.c_quantize_order_amount(self.trading_pair, size)
                if size > 0:
                    sells.append(PriceSize(price, size))

        return Proposal(buys, sells)

    cdef tuple c_get_adjusted_available_balance(self, list orders):
        """
        Calculates the available balance, plus the amount attributed to orders.
        :return: (base amount, quote amount) in Decimal
        """
        cdef:
            ExchangeBase market = self._market_info.market
            object base_balance = market.c_get_available_balance(self.base_asset)
            object quote_balance = market.c_get_available_balance(self.quote_asset)

        for order in orders:
            if order.is_buy:
                quote_balance += order.quantity * order.price
            else:
                base_balance += order.quantity

        return base_balance, quote_balance

    cdef c_apply_order_levels_modifiers(self, proposal):
        self.c_apply_price_band(proposal)
        if self._ping_pong_enabled:
            self.c_apply_ping_pong(proposal)

    cdef c_apply_price_band(self, proposal):
        if self._price_ceiling > 0 and self.get_price() >= self._price_ceiling:
            proposal.buys = []
        if self._price_floor > 0 and self.get_price() <= self._price_floor:
            proposal.sells = []

    cdef c_apply_ping_pong(self, object proposal):
        self._ping_pong_warning_lines = []
        if self._filled_buys_balance == self._filled_sells_balance:
            self._filled_buys_balance = self._filled_sells_balance = 0
        if self._filled_buys_balance > 0:
            proposal.buys = proposal.buys[self._filled_buys_balance:]
            self._ping_pong_warning_lines.extend(
                [f"  Ping-pong removed {self._filled_buys_balance} buy orders."]
            )
        if self._filled_sells_balance > 0:
            proposal.sells = proposal.sells[self._filled_sells_balance:]
            self._ping_pong_warning_lines.extend(
                [f"  Ping-pong removed {self._filled_sells_balance} sell orders."]
            )

    cdef c_apply_order_price_modifiers(self, object proposal):
        if self._order_optimization_enabled:
            self.c_apply_order_optimization(proposal)

        if self._add_transaction_costs_to_orders:
            self.c_apply_add_transaction_costs(proposal)

    cdef c_apply_order_size_modifiers(self, object proposal):
        if self._inventory_skew_enabled:
            self.c_apply_inventory_skew(proposal)

    cdef c_apply_inventory_skew(self, object proposal):
        cdef:
            ExchangeBase market = self._market_info.market
            object bid_adj_ratio
            object ask_adj_ratio
            object size

        base_balance, quote_balance = self.c_get_adjusted_available_balance(self.active_orders)

        total_order_size = calculate_total_order_size(self._order_amount, self._order_level_amount, self._order_levels)
        bid_ask_ratios = c_calculate_bid_ask_ratios_from_base_asset_ratio(
            float(base_balance),
            float(quote_balance),
            float(self.get_price()),
            float(self._inventory_target_base_pct),
            float(total_order_size * self._inventory_range_multiplier)
        )
        bid_adj_ratio = Decimal(bid_ask_ratios.bid_ratio)
        ask_adj_ratio = Decimal(bid_ask_ratios.ask_ratio)

        for buy in proposal.buys:
            size = buy.size * bid_adj_ratio
            size = market.c_quantize_order_amount(self.trading_pair, size)
            buy.size = size

        for sell in proposal.sells:
            size = sell.size * ask_adj_ratio
            size = market.c_quantize_order_amount(self.trading_pair, size, sell.price)
            sell.size = size

    cdef c_apply_budget_constraint(self, object proposal):
        cdef:
            ExchangeBase market = self._market_info.market
            object quote_size
            object base_size
            object adjusted_amount

        base_balance, quote_balance = self.c_get_adjusted_available_balance(self.active_non_hanging_orders)

        for buy in proposal.buys:
            buy_fee = market.c_get_fee(self.base_asset, self.quote_asset, OrderType.LIMIT, TradeType.BUY,
                                       buy.size, buy.price)
            quote_size = buy.size * buy.price * (Decimal(1) + buy_fee.percent)

            # Adjust buy order size to use remaining balance if less than the order amount
            if quote_balance < quote_size:
                adjusted_amount = quote_balance / (buy.price * (Decimal("1") + buy_fee.percent))
                adjusted_amount = market.c_quantize_order_amount(self.trading_pair, adjusted_amount)
                self.logger().info(f"Not enough balance for buy order (Size: {buy.size.normalize()}, Price: {buy.price.normalize()}), "
                                   f"order_amount is adjusted to {adjusted_amount}")
                buy.size = adjusted_amount
                quote_balance = s_decimal_zero
            elif quote_balance == s_decimal_zero:
                buy.size = s_decimal_zero
            else:
                quote_balance -= quote_size

        proposal.buys = [o for o in proposal.buys if o.size > 0]

        for sell in proposal.sells:
            base_size = sell.size

            # Adjust sell order size to use remaining balance if less than the order amount
            if base_balance < base_size:
                adjusted_amount = market.c_quantize_order_amount(self.trading_pair, base_balance)
                self.logger().info(f"Not enough balance for sell order (Size: {sell.size.normalize()}, Price: {sell.price.normalize()}), "
                                   f"order_amount is adjusted to {adjusted_amount}")
                sell.size = adjusted_amount
                base_balance = s_decimal_zero
            elif base_balance == s_decimal_zero:
                sell.size = s_decimal_zero
            else:
                base_balance -= base_size

        proposal.sells = [o for o in proposal.sells if o.size > 0]

    cdef c_filter_out_takers(self, object proposal):
        cdef:
            ExchangeBase market = self._market_info.market
            list new_buys = []
            list new_sells = []
        top_ask = market.c_get_price(self.trading_pair, True)
        if not top_ask.is_nan():
            proposal.buys = [buy for buy in proposal.buys if buy.price < top_ask]
        top_bid = market.c_get_price(self.trading_pair, False)
        if not top_bid.is_nan():
            proposal.sells = [sell for sell in proposal.sells if sell.price > top_bid]

    # Compare the market price with the top bid and top ask price
    cdef c_apply_order_optimization(self, object proposal):
        cdef:
            ExchangeBase market = self._market_info.market
            object own_buy_size = s_decimal_zero
            object own_sell_size = s_decimal_zero

        # If there are multiple orders, do not jump prices
        if self._order_levels > 1:
            return

        for order in self.active_orders:
            if order.is_buy:
                own_buy_size = order.quantity
            else:
                own_sell_size = order.quantity

        if len(proposal.buys) == 1:
            # Get the top bid price in the market using order_optimization_depth and your buy order volume
            top_bid_price = self._market_info.get_price_for_volume(
                False, self._bid_order_optimization_depth + own_buy_size).result_price
            price_quantum = market.c_get_order_price_quantum(
                self.trading_pair,
                top_bid_price
            )
            # Get the price above the top bid
            price_above_bid = (ceil(top_bid_price / price_quantum) + 1) * price_quantum

            # If the price_above_bid is lower than the price suggested by the pricing proposal,
            # lower your price to this
            lower_buy_price = min(proposal.buys[0].price, price_above_bid)
            proposal.buys[0].price = market.c_quantize_order_price(self.trading_pair, lower_buy_price)

        if len(proposal.sells) == 1:
            # Get the top ask price in the market using order_optimization_depth and your sell order volume
            top_ask_price = self._market_info.get_price_for_volume(
                True, self._ask_order_optimization_depth + own_sell_size).result_price
            price_quantum = market.c_get_order_price_quantum(
                self.trading_pair,
                top_ask_price
            )
            # Get the price below the top ask
            price_below_ask = (floor(top_ask_price / price_quantum) - 1) * price_quantum

            # If the price_below_ask is higher than the price suggested by the pricing proposal,
            # increase your price to this
            higher_sell_price = max(proposal.sells[0].price, price_below_ask)
            proposal.sells[0].price = market.c_quantize_order_price(self.trading_pair, higher_sell_price)

    cdef object c_apply_add_transaction_costs(self, object proposal):
        cdef:
            ExchangeBase market = self._market_info.market
        for buy in proposal.buys:
            fee = market.c_get_fee(self.base_asset, self.quote_asset,
                                   self._limit_order_type, TradeType.BUY, buy.size, buy.price)
            price = buy.price * (Decimal(1) - fee.percent)
            buy.price = market.c_quantize_order_price(self.trading_pair, price)
        for sell in proposal.sells:
            fee = market.c_get_fee(self.base_asset, self.quote_asset,
                                   self._limit_order_type, TradeType.SELL, sell.size, sell.price)
            price = sell.price * (Decimal(1) + fee.percent)
            sell.price = market.c_quantize_order_price(self.trading_pair, price)

    cdef c_did_fill_order(self, object order_filled_event):
        cdef:
            str order_id = order_filled_event.order_id
            object market_info = self._sb_order_tracker.c_get_shadow_market_pair_from_order_id(order_id)
            tuple order_fill_record

        if market_info is not None:
            limit_order_record = self._sb_order_tracker.c_get_shadow_limit_order(order_id)
            order_fill_record = (limit_order_record, order_filled_event)

            if order_filled_event.trade_type is TradeType.BUY:
                if self._logging_options & self.OPTION_LOG_MAKER_ORDER_FILLED:
                    self.log_with_clock(
                        logging.INFO,
                        f"({market_info.trading_pair}) Maker buy order of "
                        f"{order_filled_event.amount} {market_info.base_asset} filled."
                    )
            else:
                if self._logging_options & self.OPTION_LOG_MAKER_ORDER_FILLED:
                    self.log_with_clock(
                        logging.INFO,
                        f"({market_info.trading_pair}) Maker sell order of "
                        f"{order_filled_event.amount} {market_info.base_asset} filled."
                    )

            if self._inventory_cost_price_delegate is not None:
                self._inventory_cost_price_delegate.process_order_fill_event(order_filled_event)

    cdef c_did_complete_buy_order(self, object order_completed_event):
        cdef:
            str order_id = order_completed_event.order_id
            limit_order_record = self._sb_order_tracker.c_get_limit_order(self._market_info, order_id)
        if limit_order_record is None:
            return
        active_sell_ids = [x.client_order_id for x in self.active_orders if not x.is_buy]

        if self._hanging_orders_enabled:
            # If the filled order is a hanging order, do nothing
            if order_id in self._hanging_order_ids:
                self.log_with_clock(
                    logging.INFO,
                    f"({self.trading_pair}) Hanging maker buy order {order_id} "
                    f"({limit_order_record.quantity} {limit_order_record.base_currency} @ "
                    f"{limit_order_record.price} {limit_order_record.quote_currency}) has been completely filled."
                )
                self.notify_hb_app(
                    f"Hanging maker BUY order {limit_order_record.quantity} {limit_order_record.base_currency} @ "
                    f"{limit_order_record.price} {limit_order_record.quote_currency} is filled."
                )
                return

        # delay order creation by filled_order_dalay (in seconds)
        self._create_timestamp = self._current_timestamp + self._filled_order_delay
        self._cancel_timestamp = min(self._cancel_timestamp, self._create_timestamp)

        if self._hanging_orders_enabled:
            for other_order_id in active_sell_ids:
                self._hanging_order_ids.append(other_order_id)

        self._filled_buys_balance += 1
        self._last_own_trade_price = limit_order_record.price

        self.log_with_clock(
            logging.INFO,
            f"({self.trading_pair}) Maker buy order {order_id} "
            f"({limit_order_record.quantity} {limit_order_record.base_currency} @ "
            f"{limit_order_record.price} {limit_order_record.quote_currency}) has been completely filled."
        )
        self.notify_hb_app(
            f"Maker BUY order {limit_order_record.quantity} {limit_order_record.base_currency} @ "
            f"{limit_order_record.price} {limit_order_record.quote_currency} is filled."
        )

    cdef c_did_complete_sell_order(self, object order_completed_event):
        cdef:
            str order_id = order_completed_event.order_id
            LimitOrder limit_order_record = self._sb_order_tracker.c_get_limit_order(self._market_info, order_id)
        if limit_order_record is None:
            return
        active_buy_ids = [x.client_order_id for x in self.active_orders if x.is_buy]
        if self._hanging_orders_enabled:
            # If the filled order is a hanging order, do nothing
            if order_id in self._hanging_order_ids:
                self.log_with_clock(
                    logging.INFO,
                    f"({self.trading_pair}) Hanging maker sell order {order_id} "
                    f"({limit_order_record.quantity} {limit_order_record.base_currency} @ "
                    f"{limit_order_record.price} {limit_order_record.quote_currency}) has been completely filled."
                )
                self.notify_hb_app(
                    f"Hanging maker SELL order {limit_order_record.quantity} {limit_order_record.base_currency} @ "
                    f"{limit_order_record.price} {limit_order_record.quote_currency} is filled."
                )
                return

        # delay order creation by filled_order_dalay (in seconds)
        self._create_timestamp = self._current_timestamp + self._filled_order_delay
        self._cancel_timestamp = min(self._cancel_timestamp, self._create_timestamp)

        if self._hanging_orders_enabled:
            for other_order_id in active_buy_ids:
                self._hanging_order_ids.append(other_order_id)

        self._filled_sells_balance += 1
        self._last_own_trade_price = limit_order_record.price

        self.log_with_clock(
            logging.INFO,
            f"({self.trading_pair}) Maker sell order {order_id} "
            f"({limit_order_record.quantity} {limit_order_record.base_currency} @ "
            f"{limit_order_record.price} {limit_order_record.quote_currency}) has been completely filled."
        )
        self.notify_hb_app(
            f"Maker SELL order {limit_order_record.quantity} {limit_order_record.base_currency} @ "
            f"{limit_order_record.price} {limit_order_record.quote_currency} is filled."
        )

    cdef bint c_is_within_tolerance(self, list current_prices, list proposal_prices):
        if len(current_prices) != len(proposal_prices):
            return False
        current_prices = sorted(current_prices)
        proposal_prices = sorted(proposal_prices)
        for current, proposal in zip(current_prices, proposal_prices):
            # if spread diff is more than the tolerance or order quantities are different, return false.
            if abs(proposal - current)/current > self._order_refresh_tolerance_pct:
                return False
        return True

    # Cancel active non hanging orders
    # Return value: whether order cancellation is deferred.
    cdef c_cancel_active_orders(self, object proposal):
        if self._cancel_timestamp > self._current_timestamp:
            return
        if not global_config_map.get("0x_active_cancels").value:
            if ((self._market_info.market.name in self.RADAR_RELAY_TYPE_EXCHANGES) or
                    (self._market_info.market.name == "bamboo_relay" and not self._market_info.market.use_coordinator)):
                return

        cdef:
            list active_orders = self.active_non_hanging_orders
            list active_buy_prices = []
            list active_sells = []
            bint to_defer_canceling = False
        if len(active_orders) == 0:
            return
        if proposal is not None and self._order_refresh_tolerance_pct >= 0:

            active_buy_prices = [Decimal(str(o.price)) for o in active_orders if o.is_buy]
            active_sell_prices = [Decimal(str(o.price)) for o in active_orders if not o.is_buy]
            proposal_buys = [buy.price for buy in proposal.buys]
            proposal_sells = [sell.price for sell in proposal.sells]
            if self.c_is_within_tolerance(active_buy_prices, proposal_buys) and \
                    self.c_is_within_tolerance(active_sell_prices, proposal_sells):
                to_defer_canceling = True

        if not to_defer_canceling:
            for order in active_orders:
                self.c_cancel_order(self._market_info, order.client_order_id)
        else:
            self.logger().info(f"Not cancelling active orders since difference between new order prices "
                               f"and current order prices is within "
                               f"{self._order_refresh_tolerance_pct:.2%} order_refresh_tolerance_pct")
            self.set_timers()

    cdef c_cancel_hanging_orders(self):
        if not global_config_map.get("0x_active_cancels").value:
            if ((self._market_info.market.name in self.RADAR_RELAY_TYPE_EXCHANGES) or
                    (self._market_info.market.name == "bamboo_relay" and not self._market_info.market.use_coordinator)):
                return

        cdef:
            object price = self.get_price()
            list active_orders = self.active_orders
            list orders
            LimitOrder order
        for h_order_id in self._hanging_order_ids:
            orders = [o for o in active_orders if o.client_order_id == h_order_id]
            if orders and price > 0:
                order = orders[0]
                if abs(order.price - price)/price >= self._hanging_orders_cancel_pct:
                    self.c_cancel_order(self._market_info, order.client_order_id)

    # Cancel Non-Hanging, Active Orders if Spreads are below minimum_spread
    cdef c_cancel_orders_below_min_spread(self):
        cdef:
            list active_orders = self.market_info_to_active_orders.get(self._market_info, [])
            object price = self.get_price()
        active_orders = [order for order in active_orders
                         if order.client_order_id not in self._hanging_order_ids]
        for order in active_orders:
            negation = -1 if order.is_buy else 1
            if (negation * (order.price - price) / price) < self._minimum_spread:
                self.logger().info(f"Order is below minimum spread ({self._minimum_spread})."
                                   f" Cancelling Order: ({'Buy' if order.is_buy else 'Sell'}) "
                                   f"ID - {order.client_order_id}")
                self.c_cancel_order(self._market_info, order.client_order_id)

    cdef bint c_to_create_orders(self, object proposal):
        return self._create_timestamp < self._current_timestamp and \
            proposal is not None and \
            len(self.active_non_hanging_orders) == 0

    cdef c_execute_orders_proposal(self, object proposal):
        cdef:
            double expiration_seconds = (self._order_refresh_time
                                         if ((self._market_info.market.name in self.RADAR_RELAY_TYPE_EXCHANGES) or
                                             (self._market_info.market.name == "bamboo_relay" and
                                              not self._market_info.market.use_coordinator))
                                         else NaN)
            str bid_order_id, ask_order_id
            bint orders_created = False

        if len(proposal.buys) > 0:
            if self._logging_options & self.OPTION_LOG_CREATE_ORDER:
                price_quote_str = [f"{buy.size.normalize()} {self.base_asset}, "
                                   f"{buy.price.normalize()} {self.quote_asset}"
                                   for buy in proposal.buys]
                self.logger().info(
                    f"({self.trading_pair}) Creating {len(proposal.buys)} bid orders "
                    f"at (Size, Price): {price_quote_str}"
                )
            for buy in proposal.buys:
                bid_order_id = self.c_buy_with_specific_market(
                    self._market_info,
                    buy.size,
                    order_type=self._limit_order_type,
                    price=buy.price,
                    expiration_seconds=expiration_seconds
                )
                orders_created = True
        if len(proposal.sells) > 0:
            if self._logging_options & self.OPTION_LOG_CREATE_ORDER:
                price_quote_str = [f"{sell.size.normalize()} {self.base_asset}, "
                                   f"{sell.price.normalize()} {self.quote_asset}"
                                   for sell in proposal.sells]
                self.logger().info(
                    f"({self.trading_pair}) Creating {len(proposal.sells)} ask "
                    f"orders at (Size, Price): {price_quote_str}"
                )
            for sell in proposal.sells:
                ask_order_id = self.c_sell_with_specific_market(
                    self._market_info,
                    sell.size,
                    order_type=self._limit_order_type,
                    price=sell.price,
                    expiration_seconds=expiration_seconds
                )
                orders_created = True
        if orders_created:
            self.set_timers()

    cdef set_timers(self):
        cdef double next_cycle = self._current_timestamp + self._order_refresh_time
        if self._create_timestamp <= self._current_timestamp:
            self._create_timestamp = next_cycle
        if self._cancel_timestamp <= self._current_timestamp:
            self._cancel_timestamp = min(self._create_timestamp, next_cycle)

    def notify_hb_app(self, msg: str):
        if self._hb_app_notification:
            from hummingbot.client.hummingbot_application import HummingbotApplication
            HummingbotApplication.main_application()._notify(msg)

    def get_price_type(self, price_type_str: str) -> PriceType:
        if price_type_str == "mid_price":
            return PriceType.MidPrice
        elif price_type_str == "best_bid":
            return PriceType.BestBid
        elif price_type_str == "best_ask":
            return PriceType.BestAsk
        elif price_type_str == "last_price":
            return PriceType.LastTrade
        elif price_type_str == 'last_own_trade_price':
            return PriceType.LastOwnTrade
        elif price_type_str == 'inventory_cost':
            return PriceType.InventoryCost
        else:
            raise ValueError(f"Unrecognized price type string {price_type_str}.")<|MERGE_RESOLUTION|>--- conflicted
+++ resolved
@@ -339,11 +339,6 @@
     def trading_pair(self):
         return self._market_info.trading_pair
 
-<<<<<<< HEAD
-    def get_price(self) -> Decimal:
-        price_provider = self._asset_price_delegate or self._market_info
-
-=======
     @property
     def order_override(self):
         return self._order_override
@@ -353,11 +348,7 @@
         self._order_override = value
 
     def get_price(self) -> float:
-        if self._asset_price_delegate is not None:
-            price_provider = self._asset_price_delegate
-        else:
-            price_provider = self._market_info
->>>>>>> c074b03b
+        price_provider = self._asset_price_delegate or self._market_info
         if self._price_type is PriceType.LastOwnTrade:
             price = self._last_own_trade_price
         elif self._price_type is PriceType.InventoryCost:
