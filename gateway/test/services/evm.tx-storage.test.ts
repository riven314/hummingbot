import fs from 'fs';
import fsp from 'fs/promises';
import fse from 'fs-extra';
import os from 'os';
import path from 'path';
import { EvmTxStorage } from '../../src/services/evm.tx-storage';
import 'jest-extended';
import { ReferenceCountingCloseable } from '../../src/services/refcounting-closeable';

describe('Test local-storage', () => {
  let dbPath: string = '';
  let db: EvmTxStorage;
  let handle: string;

  beforeAll(async () => {
    dbPath = await fsp.mkdtemp(
      path.join(os.tmpdir(), '/evm.tx-storage.test.level')
    );
  });

  afterAll(async () => {
    await fse.emptyDir(dbPath);
    fs.rmSync(dbPath, { force: true, recursive: true });
  });

  beforeEach(() => {
    handle = ReferenceCountingCloseable.createHandle();
    db = EvmTxStorage.getInstance(dbPath, handle);
  });

  afterEach(async () => {
    await db.close(handle);
  });

  it('save, get and delete a key value pair in the local db', async () => {
    const testChain1 = 'ethereum';
    const testChain1Id = 423;
    const testChain1Tx1 =
      '0xadaef9c4540192e45c991ffe6f12cc86be9c07b80b43487e5778d95c964405c7'; // noqa: mock
    const testChain1GasPrice1 = 200000;
    const testChain1Tx2 =
      '0xadaef9c4540192e45c991ffe6f12cc86be9c07b80b43487edddddddddddddddd'; // noqa: mock
    const testChain1GasPrice2 = 200300;

<<<<<<< HEAD
    const db = EvmTxStorage.getInstance(dbPath);

=======
>>>>>>> 79d61132
    // clean up any previous db runs
    await db.deleteTx(testChain1, testChain1Id, testChain1Tx1);
    await db.deleteTx(testChain1, testChain1Id, testChain1Tx2);

    // saves a key with a value
    const testTime1 = new Date();
    await db.saveTx(
      testChain1,
      testChain1Id,
      testChain1Tx1,
      testTime1,
      testChain1GasPrice1
    );

    const results = await db.getTxs(testChain1, testChain1Id);

    // returns with an address as key, the chain/id is known by the parameters you provide
    expect(results).toStrictEqual({
      [testChain1Tx1]: [testTime1, testChain1GasPrice1],
    });

    // store and retrieve a second value for the same chain/chainId
    const testTime2 = new Date();
    await db.saveTx(
      testChain1,
      testChain1Id,
      testChain1Tx2,
      testTime2,
      testChain1GasPrice2
    );
    const results2 = await db.getTxs(testChain1, testChain1Id);

    // returns with an address as key, the chain/id is known by the parameters you provide
    expect(results2).toStrictEqual({
      [testChain1Tx1]: [testTime1, testChain1GasPrice1],
      [testChain1Tx2]: [testTime2, testChain1GasPrice2],
    });

    // store and retrieve a third value for the a different chain/chainId
    const testChain2 = 'avalanche';
    const testChain2Id = 10;
    const testChain2Tx1 =
      '0xadaef9c4540192e45c991ffe6f12cc86be9c07b80b43487fffffffffffffffff'; // noqa: mock
    const testChain2GasPrice1 = 4000000;
    const testTime3 = new Date();

    // cleanup from previous test runs
    await db.deleteTx(testChain2, testChain2Id, testChain2Tx1);

    // store data
    await db.saveTx(
      testChain2,
      testChain2Id,
      testChain2Tx1,
      testTime3,
      testChain2GasPrice1
    );

    // retrieve and test
    const results3 = await db.getTxs(testChain2, testChain2Id);
    expect(results3).toStrictEqual({
      [testChain2Tx1]: [testTime3, testChain2GasPrice1],
    });

    // test db path is as exected place
    expect(db.localStorage.dbPath).toStrictEqual(dbPath);

    // delete the recently added key/value pair
    await db.deleteTx(testChain1, testChain1Id, testChain1Tx1);
    await db.deleteTx(testChain1, testChain1Id, testChain1Tx2);

    const results4 = await db.getTxs(testChain1, testChain1Id);

    // the key has been deleted, expect an empty object
    expect(results4).toStrictEqual({});
  });
});<|MERGE_RESOLUTION|>--- conflicted
+++ resolved
@@ -42,11 +42,6 @@
       '0xadaef9c4540192e45c991ffe6f12cc86be9c07b80b43487edddddddddddddddd'; // noqa: mock
     const testChain1GasPrice2 = 200300;
 
-<<<<<<< HEAD
-    const db = EvmTxStorage.getInstance(dbPath);
-
-=======
->>>>>>> 79d61132
     // clean up any previous db runs
     await db.deleteTx(testChain1, testChain1Id, testChain1Tx1);
     await db.deleteTx(testChain1, testChain1Id, testChain1Tx2);
