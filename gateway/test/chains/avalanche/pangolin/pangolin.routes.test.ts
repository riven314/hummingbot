import request from 'supertest';
import { patch, unpatch } from '../../../services/patch';
<<<<<<< HEAD
import { app } from '../../../../src/app';
import { NewAvalanche } from '../../../../src/chains/avalanche/new_avalanche';
import { NewPangolin } from '../../../../src/connectors/pangolin/new_pangolin';
let avalanche: NewAvalanche;
let pangolin: NewPangolin;

beforeAll(async () => {
  avalanche = NewAvalanche.getInstance('fuji');
  await avalanche.init();
  pangolin = NewPangolin.getInstance('avalanche', 'fuji');
  await pangolin.init();
});
=======
import { PangolinRoutes } from '../../../../src/chains/avalanche/pangolin/pangolin.routes';
import { gatewayApp } from '../../../../src/app';
>>>>>>> f06dd16f

afterEach(() => {
  unpatch();
});

const address: string = '0xFaA12FD102FE8623C9299c72B03E45107F2772B5';

const patchGetWallet = () => {
  patch(avalanche, 'getWallet', () => {
    return {
      address: '0xFaA12FD102FE8623C9299c72B03E45107F2772B5',
    };
  });
};

const patchStoredTokenList = () => {
  patch(avalanche, 'tokenList', () => {
    return [
      {
        chainId: 43114,
        name: 'WETH',
        symbol: 'WETH',
        address: '0xd0A1E359811322d97991E03f863a0C30C2cF029C',
        decimals: 18,
      },
      {
        chainId: 43114,
        name: 'Wrapped AVAX',
        symbol: 'WAVAX',
        address: '0xB31f66AA3C1e785363F0875A1B74E27b85FD66c7',
        decimals: 18,
      },
    ];
  });
};

const patchGetTokenBySymbol = () => {
  patch(avalanche, 'getTokenBySymbol', (symbol: string) => {
    if (symbol === 'WETH') {
      return {
        chainId: 43114,
        name: 'WETH',
        symbol: 'WETH',
        address: '0xd0A1E359811322d97991E03f863a0C30C2cF029C',
        decimals: 18,
      };
    } else {
      return {
        chainId: 42,
        name: 'WAVAX',
        symbol: 'WAVAX',
        address: '0x4f96fe3b7a6cf9725f59d353f723c1bdb64ca6aa',
        decimals: 18,
      };
    }
  });
};

const patchGetTokenByAddress = () => {
  patch(pangolin, 'getTokenByAddress', () => {
    return {
      chainId: 43114,
      name: 'WETH',
      symbol: 'WETH',
      address: '0xd0A1E359811322d97991E03f863a0C30C2cF029C',
      decimals: 18,
    };
  });
};

const patchGasPrice = () => {
  patch(avalanche, 'gasPrice', () => 100);
};

const patchPriceSwapOut = () => {
  patch(pangolin, 'priceSwapOut', () => {
    return {
      expectedAmount: {
        toSignificant: () => 100,
      },
      trade: {
        executionPrice: {
          invert: jest.fn().mockReturnValue({
            toSignificant: () => 100,
            toFixed: () => '100',
          }),
        },
      },
    };
  });
};

const patchPriceSwapIn = () => {
  patch(pangolin, 'priceSwapIn', () => {
    return {
      expectedAmount: {
        toSignificant: () => 100,
      },
      trade: {
        executionPrice: {
          toSignificant: () => 100,
          toFixed: () => '100',
        },
      },
    };
  });
};

const patchGetNonce = () => {
  patch(avalanche.nonceManager, 'getNonce', () => 21);
};

const patchExecuteTrade = () => {
  patch(pangolin, 'executeTrade', () => {
    return { nonce: 21, hash: '000000000000000' };
  });
};

<<<<<<< HEAD
describe('POST /trading/price', () => {
=======
describe('GET /avalanche/pangolin/', () => {
  it('should get 200 OK', async () => {
    await request(gatewayApp)
      .get(`/avalanche/pangolin`)
      .set('Accept', 'application/json')
      .expect('Content-Type', /json/)
      .expect(200);
  });
});

describe('POST /avalanche/pangolin/price', () => {
>>>>>>> f06dd16f
  it('should return 200 for BUY', async () => {
    patchGetWallet();
    patchStoredTokenList();
    patchGetTokenBySymbol();
    patchGetTokenByAddress();
    patchGasPrice();
    patchPriceSwapOut();
    patchGetNonce();
    patchExecuteTrade();

<<<<<<< HEAD
    await request(app)
      .post(`/trading/price`)
=======
    await request(gatewayApp)
      .post(`/avalanche/pangolin/price`)
>>>>>>> f06dd16f
      .send({
        chain: 'avalanche',
        network: 'fuji',
        connector: 'pangolin',
        quote: 'WAVAX',
        base: 'WETH',
        amount: '10000',
        side: 'BUY',
      })
      .set('Accept', 'application/json')
      .expect(200)
      .then((res: any) => {
        expect(res.body.amount).toEqual('10000');
      });
  });

  it('should return 200 for SELL', async () => {
    patchGetWallet();
    patchStoredTokenList();
    patchGetTokenBySymbol();
    patchGetTokenByAddress();
    patchGasPrice();
    patchPriceSwapIn();
    patchGetNonce();
    patchExecuteTrade();

<<<<<<< HEAD
    await request(app)
      .post(`/trading/price`)
=======
    await request(gatewayApp)
      .post(`/avalanche/pangolin/price`)
>>>>>>> f06dd16f
      .send({
        chain: 'avalanche',
        network: 'fuji',
        connector: 'pangolin',
        quote: 'WAVAX',
        base: 'WETH',
        amount: '10000',
        side: 'SELL',
      })
      .set('Accept', 'application/json')
      .expect(200)
      .then((res: any) => {
        expect(res.body.amount).toEqual('10000');
      });
  });

  it('should return 500 for unrecognized quote symbol', async () => {
    patchGetWallet();
    patchStoredTokenList();
    patch(avalanche, 'getTokenBySymbol', (symbol: string) => {
      if (symbol === 'WETH') {
        return {
          chainId: 43114,
          name: 'WETH',
          symbol: 'WETH',
          address: '0xd0A1E359811322d97991E03f863a0C30C2cF029C',
          decimals: 18,
        };
      } else {
        return null;
      }
    });
    patchGetTokenByAddress();

<<<<<<< HEAD
    await request(app)
      .post(`/trading/price`)
=======
    await request(gatewayApp)
      .post(`/avalanche/pangolin/price`)
>>>>>>> f06dd16f
      .send({
        chain: 'avalanche',
        network: 'fuji',
        connector: 'pangolin',
        quote: 'DOGE',
        base: 'WETH',
        amount: '10000',
        side: 'SELL',
      })
      .set('Accept', 'application/json')
      .expect(500);
  });

  it('should return 500 for unrecognized base symbol', async () => {
    patchGetWallet();
    patchStoredTokenList();
    patch(avalanche, 'getTokenBySymbol', (symbol: string) => {
      if (symbol === 'WETH') {
        return {
          chainId: 43114,
          name: 'WETH',
          symbol: 'WETH',
          address: '0xd0A1E359811322d97991E03f863a0C30C2cF029C',
          decimals: 18,
        };
      } else {
        return null;
      }
    });
    patchGetTokenByAddress();

<<<<<<< HEAD
    await request(app)
      .post(`/trading/price`)
=======
    await request(gatewayApp)
      .post(`/avalanche/pangolin/price`)
>>>>>>> f06dd16f
      .send({
        chain: 'avalanche',
        network: 'fuji',
        connector: 'pangolin',
        quote: 'WAVAX',
        base: 'SHIBA',
        amount: '10000',
        side: 'SELL',
      })
      .set('Accept', 'application/json')
      .expect(500);
  });
});

describe('POST /trading/trade', () => {
  const patchForBuy = () => {
    patchGetWallet();
    patchStoredTokenList();
    patchGetTokenBySymbol();
    patchGetTokenByAddress();
    patchGasPrice();
    patchPriceSwapOut();
    patchGetNonce();
    patchExecuteTrade();
  };
  it('should return 200 for BUY', async () => {
    patchForBuy();
<<<<<<< HEAD
    await request(app)
      .post(`/trading/trade`)
=======
    await request(gatewayApp)
      .post(`/avalanche/pangolin/trade`)
>>>>>>> f06dd16f
      .send({
        chain: 'avalanche',
        network: 'fuji',
        connector: 'pangolin',
        quote: 'WAVAX',
        base: 'WETH',
        amount: '10000',
        address,
        side: 'BUY',
        nonce: 21,
      })
      .set('Accept', 'application/json')
      .expect(200)
      .then((res: any) => {
        expect(res.body.nonce).toEqual(21);
      });
  });

  it('should return 200 for BUY without nonce parameter', async () => {
    patchForBuy();
<<<<<<< HEAD
    await request(app)
      .post(`/trading/trade`)
=======
    await request(gatewayApp)
      .post(`/avalanche/pangolin/trade`)
>>>>>>> f06dd16f
      .send({
        chain: 'avalanche',
        network: 'fuji',
        connector: 'pangolin',
        quote: 'WAVAX',
        base: 'WETH',
        amount: '10000',
        address,
        side: 'BUY',
      })
      .set('Accept', 'application/json')
      .expect(200);
  });

  it('should return 200 for BUY with maxFeePerGas and maxPriorityFeePerGas', async () => {
    patchForBuy();
<<<<<<< HEAD
    await request(app)
      .post(`/trading/trade`)
=======
    await request(gatewayApp)
      .post(`/avalanche/pangolin/trade`)
>>>>>>> f06dd16f
      .send({
        chain: 'avalanche',
        network: 'fuji',
        connector: 'pangolin',
        quote: 'WAVAX',
        base: 'WETH',
        amount: '10000',
        address,
        side: 'BUY',
        nonce: 21,
        maxFeePerGas: '5000000000',
        maxPriorityFeePerGas: '5000000000',
      })
      .set('Accept', 'application/json')
      .expect(200);
  });

  const patchForSell = () => {
    patchGetWallet();
    patchStoredTokenList();
    patchGetTokenBySymbol();
    patchGetTokenByAddress();
    patchGasPrice();
    patchPriceSwapIn();
    patchGetNonce();
    patchExecuteTrade();
  };
  it('should return 200 for SELL', async () => {
    patchForSell();
<<<<<<< HEAD
    await request(app)
      .post(`/trading/trade`)
=======
    await request(gatewayApp)
      .post(`/avalanche/pangolin/trade`)
>>>>>>> f06dd16f
      .send({
        chain: 'avalanche',
        network: 'fuji',
        connector: 'pangolin',
        quote: 'WAVAX',
        base: 'WETH',
        amount: '10000',
        address,
        side: 'SELL',
        nonce: 21,
      })
      .set('Accept', 'application/json')
      .expect(200)
      .then((res: any) => {
        expect(res.body.nonce).toEqual(21);
      });
  });

  it('should return 200 for SELL  with maxFeePerGas and maxPriorityFeePerGas', async () => {
    patchForSell();
<<<<<<< HEAD
    await request(app)
      .post(`/trading/trade`)
=======
    await request(gatewayApp)
      .post(`/avalanche/pangolin/trade`)
>>>>>>> f06dd16f
      .send({
        chain: 'avalanche',
        network: 'fuji',
        connector: 'pangolin',
        quote: 'WAVAX',
        base: 'WETH',
        amount: '10000',
        address,
        side: 'SELL',
        nonce: 21,
        maxFeePerGas: '5000000000',
        maxPriorityFeePerGas: '5000000000',
      })
      .set('Accept', 'application/json')
      .expect(200);
  });

  it('should return 404 when parameters are incorrect', async () => {
<<<<<<< HEAD
    await request(app)
      .post(`/trading/trade`)
=======
    await request(gatewayApp)
      .post(`/avalanche/pangolin/trade`)
>>>>>>> f06dd16f
      .send({
        chain: 'avalanche',
        network: 'fuji',
        connector: 'pangolin',
        quote: 'WAVAX',
        base: 'WETH',
        amount: 10000,
        address: 'da8',
        side: 'comprar',
      })
      .set('Accept', 'application/json')
      .expect(404);
  });

  it('should return 500 when base token is unknown', async () => {
    patchForSell();
    patch(avalanche, 'getTokenBySymbol', (symbol: string) => {
      if (symbol === 'WETH') {
        return {
          chainId: 43114,
          name: 'WETH',
          symbol: 'WETH',
          address: '0xd0A1E359811322d97991E03f863a0C30C2cF029C',
          decimals: 18,
        };
      } else {
        return null;
      }
    });

<<<<<<< HEAD
    await request(app)
      .post(`/trading/trade`)
=======
    await request(gatewayApp)
      .post(`/avalanche/pangolin/trade`)
>>>>>>> f06dd16f
      .send({
        chain: 'avalanche',
        network: 'fuji',
        connector: 'pangolin',
        quote: 'WETH',
        base: 'BITCOIN',
        amount: '10000',
        address,
        side: 'BUY',
        nonce: 21,
        maxFeePerGas: '5000000000',
        maxPriorityFeePerGas: '5000000000',
      })
      .set('Accept', 'application/json')
      .expect(500);
  });

  it('should return 500 when quote token is unknown', async () => {
    patchForSell();
    patch(avalanche, 'getTokenBySymbol', (symbol: string) => {
      if (symbol === 'WETH') {
        return {
          chainId: 43114,
          name: 'WETH',
          symbol: 'WETH',
          address: '0xd0A1E359811322d97991E03f863a0C30C2cF029C',
          decimals: 18,
        };
      } else {
        return null;
      }
    });

<<<<<<< HEAD
    await request(app)
      .post(`/trading/trade`)
=======
    await request(gatewayApp)
      .post(`/avalanche/pangolin/trade`)
>>>>>>> f06dd16f
      .send({
        chain: 'avalanche',
        network: 'fuji',
        connector: 'pangolin',
        quote: 'BITCOIN',
        base: 'WETH',
        amount: '10000',
        address,
        side: 'BUY',
        nonce: 21,
        maxFeePerGas: '5000000000',
        maxPriorityFeePerGas: '5000000000',
      })
      .set('Accept', 'application/json')
      .expect(500);
  });

  it('should return 200 for SELL with limitPrice', async () => {
    patchForSell();
<<<<<<< HEAD
    await request(app)
      .post(`/trading/trade`)
=======
    await request(gatewayApp)
      .post(`/avalanche/pangolin/trade`)
>>>>>>> f06dd16f
      .send({
        chain: 'avalanche',
        network: 'fuji',
        connector: 'pangolin',
        quote: 'WAVAX',
        base: 'WETH',
        amount: '10000',
        address,
        side: 'SELL',
        nonce: 21,
        limitPrice: '999999999999999999999',
      })
      .set('Accept', 'application/json')
      .expect(200);
  });

  it('should return 200 for BUY with limitPrice', async () => {
    patchForBuy();
<<<<<<< HEAD
    await request(app)
      .post(`/trading/trade`)
=======
    await request(gatewayApp)
      .post(`/avalanche/pangolin/trade`)
>>>>>>> f06dd16f
      .send({
        chain: 'avalanche',
        network: 'fuji',
        connector: 'pangolin',
        quote: 'WAVAX',
        base: 'WETH',
        amount: '10000',
        address,
        side: 'BUY',
        nonce: 21,
        limitPrice: '999999999999999999999',
      })
      .set('Accept', 'application/json')
      .expect(200);
  });

  it('should return 200 for SELL with price less than limitPrice', async () => {
    patchForSell();
<<<<<<< HEAD
    await request(app)
      .post(`/trading/trade`)
=======
    await request(gatewayApp)
      .post(`/avalanche/pangolin/trade`)
>>>>>>> f06dd16f
      .send({
        chain: 'avalanche',
        network: 'fuji',
        connector: 'pangolin',
        quote: 'WAVAX',
        base: 'WETH',
        amount: '10000',
        address,
        side: 'SELL',
        nonce: 21,
        limitPrice: '9',
      })
      .set('Accept', 'application/json')
      .expect(500);
  });

  it('should return 200 for BUY with price less than limitPrice', async () => {
    patchForBuy();
<<<<<<< HEAD
    await request(app)
      .post(`/trading/trade`)
=======
    await request(gatewayApp)
      .post(`/avalanche/pangolin/trade`)
>>>>>>> f06dd16f
      .send({
        chain: 'avalanche',
        network: 'fuji',
        connector: 'pangolin',
        quote: 'WAVAX',
        base: 'WETH',
        amount: '10000',
        address,
        side: 'BUY',
        nonce: 21,
        limitPrice: '9',
      })
      .set('Accept', 'application/json')
      .expect(500);
  });
});<|MERGE_RESOLUTION|>--- conflicted
+++ resolved
@@ -1,7 +1,6 @@
 import request from 'supertest';
 import { patch, unpatch } from '../../../services/patch';
-<<<<<<< HEAD
-import { app } from '../../../../src/app';
+import { gatewayApp } from '../../../../src/app';
 import { NewAvalanche } from '../../../../src/chains/avalanche/new_avalanche';
 import { NewPangolin } from '../../../../src/connectors/pangolin/new_pangolin';
 let avalanche: NewAvalanche;
@@ -13,10 +12,6 @@
   pangolin = NewPangolin.getInstance('avalanche', 'fuji');
   await pangolin.init();
 });
-=======
-import { PangolinRoutes } from '../../../../src/chains/avalanche/pangolin/pangolin.routes';
-import { gatewayApp } from '../../../../src/app';
->>>>>>> f06dd16f
 
 afterEach(() => {
   unpatch();
@@ -135,21 +130,7 @@
   });
 };
 
-<<<<<<< HEAD
 describe('POST /trading/price', () => {
-=======
-describe('GET /avalanche/pangolin/', () => {
-  it('should get 200 OK', async () => {
-    await request(gatewayApp)
-      .get(`/avalanche/pangolin`)
-      .set('Accept', 'application/json')
-      .expect('Content-Type', /json/)
-      .expect(200);
-  });
-});
-
-describe('POST /avalanche/pangolin/price', () => {
->>>>>>> f06dd16f
   it('should return 200 for BUY', async () => {
     patchGetWallet();
     patchStoredTokenList();
@@ -160,13 +141,8 @@
     patchGetNonce();
     patchExecuteTrade();
 
-<<<<<<< HEAD
-    await request(app)
+    await request(gatewayApp)
       .post(`/trading/price`)
-=======
-    await request(gatewayApp)
-      .post(`/avalanche/pangolin/price`)
->>>>>>> f06dd16f
       .send({
         chain: 'avalanche',
         network: 'fuji',
@@ -193,13 +169,8 @@
     patchGetNonce();
     patchExecuteTrade();
 
-<<<<<<< HEAD
-    await request(app)
+    await request(gatewayApp)
       .post(`/trading/price`)
-=======
-    await request(gatewayApp)
-      .post(`/avalanche/pangolin/price`)
->>>>>>> f06dd16f
       .send({
         chain: 'avalanche',
         network: 'fuji',
@@ -234,13 +205,8 @@
     });
     patchGetTokenByAddress();
 
-<<<<<<< HEAD
-    await request(app)
+    await request(gatewayApp)
       .post(`/trading/price`)
-=======
-    await request(gatewayApp)
-      .post(`/avalanche/pangolin/price`)
->>>>>>> f06dd16f
       .send({
         chain: 'avalanche',
         network: 'fuji',
@@ -272,13 +238,8 @@
     });
     patchGetTokenByAddress();
 
-<<<<<<< HEAD
-    await request(app)
+    await request(gatewayApp)
       .post(`/trading/price`)
-=======
-    await request(gatewayApp)
-      .post(`/avalanche/pangolin/price`)
->>>>>>> f06dd16f
       .send({
         chain: 'avalanche',
         network: 'fuji',
@@ -306,13 +267,8 @@
   };
   it('should return 200 for BUY', async () => {
     patchForBuy();
-<<<<<<< HEAD
-    await request(app)
-      .post(`/trading/trade`)
-=======
-    await request(gatewayApp)
-      .post(`/avalanche/pangolin/trade`)
->>>>>>> f06dd16f
+    await request(gatewayApp)
+      .post(`/trading/trade`)
       .send({
         chain: 'avalanche',
         network: 'fuji',
@@ -333,13 +289,8 @@
 
   it('should return 200 for BUY without nonce parameter', async () => {
     patchForBuy();
-<<<<<<< HEAD
-    await request(app)
-      .post(`/trading/trade`)
-=======
-    await request(gatewayApp)
-      .post(`/avalanche/pangolin/trade`)
->>>>>>> f06dd16f
+    await request(gatewayApp)
+      .post(`/trading/trade`)
       .send({
         chain: 'avalanche',
         network: 'fuji',
@@ -356,13 +307,8 @@
 
   it('should return 200 for BUY with maxFeePerGas and maxPriorityFeePerGas', async () => {
     patchForBuy();
-<<<<<<< HEAD
-    await request(app)
-      .post(`/trading/trade`)
-=======
-    await request(gatewayApp)
-      .post(`/avalanche/pangolin/trade`)
->>>>>>> f06dd16f
+    await request(gatewayApp)
+      .post(`/trading/trade`)
       .send({
         chain: 'avalanche',
         network: 'fuji',
@@ -392,13 +338,8 @@
   };
   it('should return 200 for SELL', async () => {
     patchForSell();
-<<<<<<< HEAD
-    await request(app)
-      .post(`/trading/trade`)
-=======
-    await request(gatewayApp)
-      .post(`/avalanche/pangolin/trade`)
->>>>>>> f06dd16f
+    await request(gatewayApp)
+      .post(`/trading/trade`)
       .send({
         chain: 'avalanche',
         network: 'fuji',
@@ -419,13 +360,8 @@
 
   it('should return 200 for SELL  with maxFeePerGas and maxPriorityFeePerGas', async () => {
     patchForSell();
-<<<<<<< HEAD
-    await request(app)
-      .post(`/trading/trade`)
-=======
-    await request(gatewayApp)
-      .post(`/avalanche/pangolin/trade`)
->>>>>>> f06dd16f
+    await request(gatewayApp)
+      .post(`/trading/trade`)
       .send({
         chain: 'avalanche',
         network: 'fuji',
@@ -444,13 +380,8 @@
   });
 
   it('should return 404 when parameters are incorrect', async () => {
-<<<<<<< HEAD
-    await request(app)
-      .post(`/trading/trade`)
-=======
-    await request(gatewayApp)
-      .post(`/avalanche/pangolin/trade`)
->>>>>>> f06dd16f
+    await request(gatewayApp)
+      .post(`/trading/trade`)
       .send({
         chain: 'avalanche',
         network: 'fuji',
@@ -481,13 +412,8 @@
       }
     });
 
-<<<<<<< HEAD
-    await request(app)
-      .post(`/trading/trade`)
-=======
-    await request(gatewayApp)
-      .post(`/avalanche/pangolin/trade`)
->>>>>>> f06dd16f
+    await request(gatewayApp)
+      .post(`/trading/trade`)
       .send({
         chain: 'avalanche',
         network: 'fuji',
@@ -521,13 +447,8 @@
       }
     });
 
-<<<<<<< HEAD
-    await request(app)
-      .post(`/trading/trade`)
-=======
-    await request(gatewayApp)
-      .post(`/avalanche/pangolin/trade`)
->>>>>>> f06dd16f
+    await request(gatewayApp)
+      .post(`/trading/trade`)
       .send({
         chain: 'avalanche',
         network: 'fuji',
@@ -547,13 +468,8 @@
 
   it('should return 200 for SELL with limitPrice', async () => {
     patchForSell();
-<<<<<<< HEAD
-    await request(app)
-      .post(`/trading/trade`)
-=======
-    await request(gatewayApp)
-      .post(`/avalanche/pangolin/trade`)
->>>>>>> f06dd16f
+    await request(gatewayApp)
+      .post(`/trading/trade`)
       .send({
         chain: 'avalanche',
         network: 'fuji',
@@ -572,13 +488,8 @@
 
   it('should return 200 for BUY with limitPrice', async () => {
     patchForBuy();
-<<<<<<< HEAD
-    await request(app)
-      .post(`/trading/trade`)
-=======
-    await request(gatewayApp)
-      .post(`/avalanche/pangolin/trade`)
->>>>>>> f06dd16f
+    await request(gatewayApp)
+      .post(`/trading/trade`)
       .send({
         chain: 'avalanche',
         network: 'fuji',
@@ -597,13 +508,8 @@
 
   it('should return 200 for SELL with price less than limitPrice', async () => {
     patchForSell();
-<<<<<<< HEAD
-    await request(app)
-      .post(`/trading/trade`)
-=======
-    await request(gatewayApp)
-      .post(`/avalanche/pangolin/trade`)
->>>>>>> f06dd16f
+    await request(gatewayApp)
+      .post(`/trading/trade`)
       .send({
         chain: 'avalanche',
         network: 'fuji',
@@ -622,13 +528,8 @@
 
   it('should return 200 for BUY with price less than limitPrice', async () => {
     patchForBuy();
-<<<<<<< HEAD
-    await request(app)
-      .post(`/trading/trade`)
-=======
-    await request(gatewayApp)
-      .post(`/avalanche/pangolin/trade`)
->>>>>>> f06dd16f
+    await request(gatewayApp)
+      .post(`/trading/trade`)
       .send({
         chain: 'avalanche',
         network: 'fuji',
