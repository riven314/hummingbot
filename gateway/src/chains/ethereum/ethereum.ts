--- conflicted
+++ resolved
@@ -24,14 +24,10 @@
   private _ethGasStationUrl: string;
   private _gasPrice: number;
   private _gasPriceLastUpdated: Date | null;
-<<<<<<< HEAD
   private _nativeTokenSymbol: string;
   private _chain: string;
-=======
-  private _nonceManager: EVMNonceManager;
   private _requestCount: number;
   private _metricsLogInterval: number;
->>>>>>> ba6205bb
 
   private constructor() {
     let config;
@@ -63,14 +59,12 @@
     this._gasPriceLastUpdated = null;
 
     this.updateGasPrice();
-<<<<<<< HEAD
-=======
-
-    this._nonceManager = EVMNonceManager.getInstance();
 
     this._requestCount = 0;
     this._metricsLogInterval = 300000; // 5 minutes
->>>>>>> ba6205bb
+
+    this.onDebugMessage(this.requestCounter.bind(this));
+    setInterval(this.metricLogger.bind(this), this.metricsLogInterval);
   }
 
   public static getInstance(): Ethereum {
@@ -81,22 +75,6 @@
     return Ethereum._instance;
   }
 
-<<<<<<< HEAD
-=======
-  async init(): Promise<void> {
-    if (!this.ready() && !this._initializing) {
-      this._initializing = true;
-      await this.loadTokens(this.tokenListSource, this.tokenListType);
-      await this._nonceManager.init(this.provider, 60, this.chainId);
-      this._ready = true;
-      this._initializing = false;
-      this.onDebugMessage(this.requestCounter.bind(this));
-      setInterval(this.metricLogger.bind(this), this.metricsLogInterval);
-    }
-    return this._initPromise;
-  }
-
->>>>>>> ba6205bb
   public static reload(): Ethereum {
     Ethereum._instance = new Ethereum();
     return Ethereum._instance;
@@ -115,8 +93,8 @@
     );
     this._requestCount = 0; // reset
   }
+
   // getters
-
   public get gasPrice(): number {
     return this._gasPrice;
   }
@@ -125,28 +103,20 @@
     return this._chain;
   }
 
-<<<<<<< HEAD
   public get nativeTokenSymbol(): string {
     return this._nativeTokenSymbol;
   }
 
   public get gasPriceLastDated(): Date | null {
     return this._gasPriceLastUpdated;
-=======
+  }
+
   public get requestCount(): number {
     return this._requestCount;
   }
 
   public get metricsLogInterval(): number {
     return this._metricsLogInterval;
-  }
-
-  // ethereum token lists are large. instead of reloading each time with
-  // getTokenList, we can read the stored tokenList value from when the
-  // object was initiated.
-  public get storedTokenList(): Token[] {
-    return this._tokenList;
->>>>>>> ba6205bb
   }
 
   // If ConfigManager.config.ETH_GAS_STATION_ENABLE is true this will
