import asyncio
import contextlib
import json
import re
import time
from decimal import Decimal
from test.hummingbot.connector.network_mocking_assistant import NetworkMockingAssistant
from typing import Awaitable, NamedTuple, Optional
from unittest import TestCase
from unittest.mock import AsyncMock, PropertyMock, patch

from aioresponses import aioresponses
from async_timeout import timeout
from bidict import bidict
from hummingbot.connector.exchange.coinflex import coinflex_constants as CONSTANTS
from hummingbot.connector.exchange.coinflex import coinflex_web_utils
from hummingbot.connector.exchange.coinflex.coinflex_api_order_book_data_source import CoinflexAPIOrderBookDataSource
from hummingbot.connector.exchange.coinflex.coinflex_exchange import CoinflexExchange
from hummingbot.connector.trading_rule import TradingRule
from hummingbot.core.clock import Clock, ClockMode
from hummingbot.core.data_type.cancellation_result import CancellationResult
from hummingbot.core.data_type.common import OrderType, TradeType
from hummingbot.core.data_type.in_flight_order import InFlightOrder, OrderState
from hummingbot.core.data_type.trade_fee import TokenAmount
from hummingbot.core.event.event_logger import EventLogger
from hummingbot.core.event.events import (
    BuyOrderCompletedEvent,
    BuyOrderCreatedEvent,
    MarketEvent,
    MarketOrderFailureEvent,
    OrderCancelledEvent,
    OrderFilledEvent,
)
from hummingbot.core.network_iterator import NetworkStatus
from hummingbot.core.time_iterator import TimeIterator


class CoinflexExchangeTests(TestCase):
    # the level is required to receive logs from the data source logger
    level = 0

    @classmethod
    def setUpClass(cls) -> None:
        super().setUpClass()
        cls.ev_loop = asyncio.get_event_loop()
        cls.base_asset = "COINALPHA"
        cls.quote_asset = "HBOT"
        cls.trading_pair = f"{cls.base_asset}-{cls.quote_asset}"
        cls.exchange_trading_pair = f"{cls.base_asset}-{cls.quote_asset}"
        cls.symbol = f"{cls.base_asset}-{cls.quote_asset}"
        cls.domain = CONSTANTS.DEFAULT_DOMAIN
        cls.stack: contextlib.ExitStack = contextlib.ExitStack()

    def setUp(self) -> None:
        super().setUp()

        self.log_records = []
        self.test_task: Optional[asyncio.Task] = None
        self.mocking_assistant = NetworkMockingAssistant()

        self.exchange = CoinflexExchange(
            coinflex_api_key="testAPIKey",
            coinflex_api_secret="testSecret",
            trading_pairs=[self.trading_pair],
        )

        self.exchange.logger().setLevel(1)
        self.exchange.logger().addHandler(self)
        self.exchange._order_tracker.logger().setLevel(1)
        self.exchange._order_tracker.logger().addHandler(self)

        self.resume_test_event = asyncio.Event()

        self._initialize_event_loggers()

        CoinflexAPIOrderBookDataSource._trading_pair_symbol_map = {
            "coinflex": bidict(
                {f"{self.base_asset}-{self.quote_asset}": self.trading_pair})
        }

    @classmethod
    def tearDownClass(cls) -> None:
        cls.stack.close()

    def tearDown(self) -> None:
        self.test_task and self.test_task.cancel()
        CoinflexAPIOrderBookDataSource._trading_pair_symbol_map = {}
        super().tearDown()

    def _initialize_event_loggers(self):
        self.buy_order_completed_logger = EventLogger()
        self.buy_order_created_logger = EventLogger()
        self.order_cancelled_logger = EventLogger()
        self.order_failure_logger = EventLogger()
        self.order_filled_logger = EventLogger()
        self.sell_order_completed_logger = EventLogger()
        self.sell_order_created_logger = EventLogger()

        events_and_loggers = [
            (MarketEvent.BuyOrderCompleted, self.buy_order_completed_logger),
            (MarketEvent.BuyOrderCreated, self.buy_order_created_logger),
            (MarketEvent.OrderCancelled, self.order_cancelled_logger),
            (MarketEvent.OrderFailure, self.order_failure_logger),
            (MarketEvent.OrderFilled, self.order_filled_logger),
            (MarketEvent.SellOrderCompleted, self.sell_order_completed_logger),
            (MarketEvent.SellOrderCreated, self.sell_order_created_logger)]

        for event, logger in events_and_loggers:
            self.exchange.add_listener(event, logger)

    def handle(self, record):
        self.log_records.append(record)

    def _is_logged(self, log_level: str, message: str) -> bool:
        return any(record.levelname == log_level and record.getMessage() == message for record in self.log_records)

    def _create_exception_and_unlock_test_with_event(self, exception):
        self.resume_test_event.set()
        raise exception

    def async_run_with_timeout(self, coroutine: Awaitable, timeout: float = 1):
        ret = asyncio.get_event_loop().run_until_complete(asyncio.wait_for(coroutine, timeout))
        return ret

    def _simulate_trading_rules_initialized(self):
        self.exchange._trading_rules = {
            self.trading_pair: TradingRule(
                trading_pair=self.trading_pair,
                min_order_size=Decimal(str(0.01)),
                min_price_increment=Decimal(str(0.0001)),
                min_base_amount_increment=Decimal(str(0.000001)),
            )
        }

    def _validate_auth_credentials_for_request(self, request_call_tuple: NamedTuple):
        self._validate_auth_credentials_taking_parameters_from_argument(
            request_call_tuple=request_call_tuple,
            params_key="params"
        )

    def _validate_auth_credentials_for_post_request(self, request_call_tuple: NamedTuple):
        self._validate_auth_credentials_taking_parameters_from_argument(
            request_call_tuple=request_call_tuple,
            params_key="data"
        )

    def _validate_auth_credentials_taking_parameters_from_argument(self, request_call_tuple: NamedTuple,
                                                                   params_key: str):
        request_headers = request_call_tuple.kwargs["headers"]
        self.assertIn("Timestamp", request_headers)
        self.assertIn("Signature", request_headers)
        self.assertIn("Nonce", request_headers)
        self.assertIn("AccessKey", request_headers)
        self.assertEqual("testAPIKey", request_headers["AccessKey"])

    def _get_regex_url(self,
                       endpoint,
                       return_url=False,
                       endpoint_api_version=None,
                       public=False):
        prv_or_pub = coinflex_web_utils.public_rest_url if public else coinflex_web_utils.private_rest_url
        url = prv_or_pub(endpoint, domain=self.domain, endpoint_api_version=endpoint_api_version)
        regex_url = re.compile(f"^{url}".replace(".", r"\.").replace("?", r"\?"))
        if return_url:
            return url, regex_url
        return regex_url

    def _get_mock_order_data(self,
                             order,
                             status="OrderMatched",
                             price="10000.0",
                             amount="1.0",
                             is_matched=True):
        order_data = {
            "status": status,
            "orderId": int(order.exchange_order_id),
            "clientOrderId": order.client_order_id,
            "marketCode": self.exchange_trading_pair,
            "side": "BUY",
            "orderType": "LIMIT",
            "price": price,
            "quantity": amount,
            "remainQuantity": "0.0",
            "timeInForce": "GTC",
            "orderOpenedTimestamp": "1499827319559",
            "orderClosedTimestamp": "1499827319559",
        }
        if is_matched:
            order_data["matchIds"] = [
                {
                    "448528458527567630": {
                        "matchQuantity": "1.0",
                        "matchPrice": "10000.0",
                        "timestamp": "1499827319559",
                        "orderMatchType": "TAKER",
                    },
                },
            ]
            order_data["fees"] = {
                f"{self.quote_asset}": "-0.00440786"
            }

        return {
            "data": [order_data]
        }

    def _get_mock_user_stream_order_data(self,
                                         order=None,
                                         trade_id=-1,
                                         client_order_id=None,
                                         status="OPEN",
                                         side="BUY",
                                         price="1000.00000000",
                                         amount="1.00000000",
                                         is_matched=False,
                                         fill_base_amount="0.00000000",
                                         fill_price="0.00000000",
                                         fee_asset=None,
                                         fee_paid="0"):

        order_data = {
            "clientOrderId": client_order_id or order.client_order_id,
            "orderId": int(order.exchange_order_id if order else 1),
            "timestamp": 1499405658658,
            "status": status,
            "side": side,
            "price": price,
            "quantity": amount,
        }
        if is_matched:
            order_data["matchId"] = trade_id
            order_data["matchQuantity"] = fill_base_amount
            order_data["matchPrice"] = fill_price
            order_data["fees"] = fee_paid
            order_data["feeInstrumentId"] = fee_asset

        return {
            "table": "order",
            "data": [order_data]
        }

    def _get_mock_trading_rule_data(self,
                                    invalid=False):

        trading_rule = {
            "marketId": "2001000000000",
            "marketCode": self.exchange_trading_pair,
            "name": f"{self.base_asset}/{self.quote_asset}",
            "referencePair": f"{self.base_asset}/{self.quote_asset}",
            "base": f"{self.base_asset}",
            "counter": f"{self.quote_asset}",
            "type": "SPOT",
            "tickSize": "1",
            "qtyIncrement": "0.001",
            "marginCurrency": f"{self.quote_asset}",
            "contractValCurrency": f"{self.base_asset}",
            "upperPriceBound": "41580",
            "lowerPriceBound": "38380",
            "marketPrice": "39980",
            "markPrice": None,
            "listingDate": 1593316800000,
            "endDate": 0,
            "marketPriceLastUpdated": 1645265706110,
            "markPriceLastUpdated": 0
        }

        if invalid:
            trading_rule = {"type": "SPOT"}

        return {
            "event": "markets",
            "timestamp": 1565246363776,
            "data": [trading_rule]
        }

    def _get_mock_balance_data(self,
                               asset="BTC",
                               free="10.0",
                               total="15.0",
                               with_second=False):
        balances = [
            {
                "instrumentId": asset,
                "available": free,
                "total": total
            }
        ]

        if with_second:
            balances.append({
                "instrumentId": "LTC",
                "available": "2000",
                "total": "2000"
            })
        return {
            "table": "balance",
            "data": balances
        }

    def _get_snapshot_response(self, update_id=1027024):
        resp = {
            "event": "depthL1000",
            "timestamp": update_id,
            "data": [{
                "bids": [
                    [
                        "4.00000000",
                        "431.00000000"
                    ]
                ],
                "asks": [
                    [
                        "4.00000200",
                        "12.00000000"
                    ]
                ],
                "marketCode": self.exchange_trading_pair,
                "timestamp": update_id,
            }]
        }
        return resp

    def _get_mock_login_message(self):
        resp = {
            "tag": "1234567890",
            "event": "login",
            "success": True,
            "timestamp": "1234567890"
        }
        return resp

    def _get_mock_ticker_data(self):
        return [{
            "last": "100.0",
            "open24h": "38719",
            "high24h": "38840",
            "low24h": "36377",
            "volume24h": "3622970.9407847790",
            "currencyVolume24h": "96.986",
            "openInterest": "0",
            "marketCode": "COINALPHA-HBOT",
            "timestamp": "1645546950025",
            "lastQty": "0.086",
            "markPrice": "37645",
            "lastMarkPrice": "37628",
        }]

    async def _wait_til_ready(self, clock: Clock):
        async with timeout(20):
            while True:
                now = time.time()
                next_iteration = now // 1.0 + 1
                if self.exchange.ready:
                    break
                else:
                    await clock.run_til(next_iteration)
                await asyncio.sleep(1.0)

    async def _wait_til_stopped(self, clock: Clock):
        async with timeout(20):
            while True:
                now = time.time()
                next_iteration = now // 1.0 + 1
                if not self.exchange.ready:
                    break
                else:
                    await clock.run_til(next_iteration)
                await asyncio.sleep(1.0)

    def _start_exchange_iterator(self):
        clock = Clock(
            ClockMode.BACKTEST,
            start_time=self.exchange.UPDATE_ORDER_STATUS_MIN_INTERVAL,
            end_time=self.exchange.UPDATE_ORDER_STATUS_MIN_INTERVAL * 2,
        )
        clock.add_iterator(self.exchange)
        clock = self.stack.enter_context(clock)
        TimeIterator.start(self.exchange, clock)
        return clock

    def test_supported_order_types(self):
        supported_types = self.exchange.supported_order_types()
        self.assertIn(OrderType.LIMIT, supported_types)
        self.assertIn(OrderType.LIMIT_MAKER, supported_types)

    @aioresponses()
    def test_check_network_successful(self, mock_api):
        regex_url = self._get_regex_url(CONSTANTS.PING_PATH_URL, public=True)

        mock_api.get(regex_url, body=json.dumps({"success": "true"}))

        status = self.async_run_with_timeout(self.exchange.check_network())

        self.assertEqual(NetworkStatus.CONNECTED, status)

    @aioresponses()
    @patch("hummingbot.connector.exchange.coinflex.coinflex_web_utils.retry_sleep_time")
    def test_check_network_unsuccessful(self, mock_api, retry_sleep_time_mock):
        retry_sleep_time_mock.side_effect = lambda *args, **kwargs: 0
        regex_url = self._get_regex_url(CONSTANTS.PING_PATH_URL, public=True)

        mock_api.get(regex_url, status=404)

        status = self.async_run_with_timeout(self.exchange.check_network())

        self.assertEqual(NetworkStatus.NOT_CONNECTED, status)

    @aioresponses()
    def test_check_network_raises_cancel_exception(self, mock_api):
        regex_url = self._get_regex_url(CONSTANTS.PING_PATH_URL, public=True)

        mock_api.get(regex_url, exception=asyncio.CancelledError)

        self.assertRaises(asyncio.CancelledError, self.async_run_with_timeout, self.exchange.check_network())

    def test_connector_not_ready(self):
        self.assertEqual(False, self.exchange.ready)
        self.assertEqual(False, self.exchange.status_dict['order_books_initialized'])

    @aioresponses()
    @patch("hummingbot.connector.exchange.coinflex.coinflex_api_user_stream_data_source.CoinflexAPIUserStreamDataSource.listen_for_user_stream")
    @patch("hummingbot.connector.exchange.coinflex.coinflex_api_user_stream_data_source.CoinflexAPIUserStreamDataSource.last_recv_time", new_callable=PropertyMock)
    @patch("aiohttp.ClientSession.ws_connect", new_callable=AsyncMock)
    def test_connector_start_iterator(self, mock_api, ws_connect_mock, last_recv_mock, user_stream_mock):
        mock_repetitions = 20
        ws_connect_mock.return_value = self.mocking_assistant.create_websocket_mock()

        # User stream
        user_stream_mock.return_value = True
        last_recv_mock.return_value = int(1)

        # Network check events
        check_url = self._get_regex_url(CONSTANTS.PING_PATH_URL, public=True)
        for x in range(mock_repetitions):
            mock_api.get(check_url, body=json.dumps({"success": "true"}))

        # Balance check events
        bal_url = self._get_regex_url(CONSTANTS.ACCOUNTS_PATH_URL)
        for x in range(mock_repetitions):
            mock_api.get(bal_url, body=json.dumps(self._get_mock_balance_data(with_second=True)))

        # Snapshots
        snap_url = self._get_regex_url(CONSTANTS.SNAPSHOT_PATH_URL.format(self.trading_pair, 1000))
        for x in range(mock_repetitions):
            mock_api.get(snap_url, body=json.dumps(self._get_snapshot_response()))

        # Pub WS
        for x in range(mock_repetitions):
            self.mocking_assistant.add_websocket_aiohttp_message(
                websocket_mock=ws_connect_mock.return_value,
                message=json.dumps(self._get_mock_login_message()))

        # Mock Trading rules
        rule_url = self._get_regex_url(CONSTANTS.EXCHANGE_INFO_PATH_URL)
        for x in range(mock_repetitions):
            mock_api.get(rule_url, body=json.dumps(self._get_mock_trading_rule_data()))

        # Mock Ticker
        ticker_url = self._get_regex_url(CONSTANTS.TICKER_PRICE_CHANGE_PATH_URL)
        mock_api.get(ticker_url, body=json.dumps(self._get_mock_ticker_data()))

        # Start connector
        clock = self._start_exchange_iterator()
        self.async_run_with_timeout(self._wait_til_ready(clock), timeout=10)
        self.assertTrue(self.exchange.ready)
        self.async_run_with_timeout(asyncio.sleep(1), timeout=10)
        TimeIterator.stop(self.exchange, clock)
        self.async_run_with_timeout(self._wait_til_stopped(clock), timeout=10)
        self.assertFalse(self.exchange.ready)

    @aioresponses()
    @patch("hummingbot.connector.exchange.coinflex.coinflex_exchange.CoinflexExchange.current_timestamp")
    def test_status_polling_loop(self, mock_api, current_ts_mock):
        # Order Balance Updates
        balances_called_event = asyncio.Event()
        regex_url = self._get_regex_url(CONSTANTS.ACCOUNTS_PATH_URL)
        response = self._get_mock_balance_data(with_second=True)
        mock_api.get(regex_url, body=json.dumps(response), callback=lambda *args, **kwargs: balances_called_event.set())

        current_ts_mock.return_value = time.time()

        self.ev_loop.create_task(self.exchange._status_polling_loop())
        self.exchange._poll_notifier.set()
        self.async_run_with_timeout(balances_called_event.wait())

        self.assertEqual(self.exchange.available_balances["BTC"], Decimal("10.0"))

    @patch("hummingbot.connector.exchange.coinflex.coinflex_exchange.CoinflexExchange._update_balances")
    def test_status_polling_loop_raises_on_asyncio_cancelled_error(self, update_balances_mock: AsyncMock):
        update_balances_mock.side_effect = lambda: self._create_exception_and_unlock_test_with_event(
            exception=asyncio.CancelledError
        )

        self.exchange._poll_notifier.set()

        with self.assertRaises(asyncio.CancelledError):
            self.async_run_with_timeout(self.exchange._status_polling_loop())

    @patch("hummingbot.connector.exchange.coinflex.coinflex_exchange.CoinflexExchange._api_request")
    @patch("hummingbot.connector.exchange.coinflex.coinflex_exchange.CoinflexExchange._update_order_status")
    def test_status_polling_loop_logs_other_exceptions(self, order_status_mock: AsyncMock, api_request_mock: AsyncMock):
        api_request_mock.side_effect = lambda *args, **kwargs: self._create_exception_and_unlock_test_with_event(
            exception=Exception("Dummy test error")
        )
        order_status_mock.side_effect = lambda *args, **kwargs: self._create_exception_and_unlock_test_with_event(
            exception=Exception("Dummy test error")
        )

        self.exchange._poll_notifier.set()

        self.test_task = self.ev_loop.create_task(self.exchange._status_polling_loop())
        self.async_run_with_timeout(self.resume_test_event.wait())

        self.assertTrue(self._is_logged("ERROR", "Error getting account balances from server"))
        self.assertTrue(
            self._is_logged("NETWORK", "Unexpected error while fetching account updates.")
        )

    @aioresponses()
    def test_create_order_successfully(self, mock_api):
        self._simulate_trading_rules_initialized()
        request_sent_event = asyncio.Event()
        self.exchange._set_current_timestamp(1640780000)
        url, regex_url = self._get_regex_url(CONSTANTS.ORDER_CREATE_PATH_URL, return_url=True)

        creation_response = {
            "data": [{
                "marketCode": self.exchange_trading_pair,
                "orderId": 28,
                "orderListId": -1,
                "clientOrderId": "OID1",
                "timestamp": 1507725176595
            }]
        }

        mock_api.post(regex_url,
                      body=json.dumps(creation_response),
                      callback=lambda *args, **kwargs: request_sent_event.set())

        self.test_task = asyncio.get_event_loop().create_task(
            self.exchange._create_order(trade_type=TradeType.BUY,
                                        order_id="OID1",
                                        trading_pair=self.trading_pair,
                                        amount=Decimal("100"),
                                        order_type=OrderType.LIMIT,
                                        price=Decimal("10000")))
        self.async_run_with_timeout(request_sent_event.wait())

        order_request = next(((key, value) for key, value in mock_api.requests.items()
                              if key[1].human_repr().startswith(url)))
        self._validate_auth_credentials_for_post_request(order_request[1][0])
        request_data = order_request[1][0].kwargs["data"]
        order_data = json.loads(request_data)["orders"][0]
        self.assertEqual(self.exchange_trading_pair, order_data["marketCode"])
        self.assertEqual(CONSTANTS.SIDE_BUY, order_data["side"])
        self.assertEqual(CoinflexExchange.coinflex_order_type(OrderType.LIMIT), order_data["orderType"])
        self.assertEqual(Decimal("100"), Decimal(order_data["quantity"]))
        self.assertEqual(Decimal("10000"), Decimal(order_data["price"]))
        self.assertEqual("OID1", order_data["clientOrderId"])

        self.assertIn("OID1", self.exchange.in_flight_orders)
        create_event: BuyOrderCreatedEvent = self.buy_order_created_logger.event_log[0]
        self.assertEqual(self.exchange.current_timestamp, create_event.timestamp)
        self.assertEqual(self.trading_pair, create_event.trading_pair)
        self.assertEqual(OrderType.LIMIT, create_event.type)
        self.assertEqual(Decimal("100"), create_event.amount)
        self.assertEqual(Decimal("10000"), create_event.price)
        self.assertEqual("OID1", create_event.order_id)
        self.assertEqual("28", create_event.exchange_order_id)

        self.assertTrue(
            self._is_logged(
                "INFO",
                f"Created LIMIT BUY order OID1 for {Decimal('100.000000')} {self.trading_pair}."
            )
        )

    @aioresponses()
    @patch("hummingbot.connector.exchange.coinflex.coinflex_web_utils.retry_sleep_time")
    def test_create_order_fails_and_raises_failure_event(self, mock_api, retry_sleep_time_mock):
        retry_sleep_time_mock.side_effect = lambda *args, **kwargs: 0
        self._simulate_trading_rules_initialized()
        request_sent_event = asyncio.Event()
        self.exchange._set_current_timestamp(1640780000)
        url, regex_url = self._get_regex_url(CONSTANTS.ORDER_CREATE_PATH_URL, return_url=True)

        mock_api.post(regex_url,
                      status=400,
                      callback=lambda *args, **kwargs: request_sent_event.set())

        self.test_task = asyncio.get_event_loop().create_task(
            self.exchange._create_order(trade_type=TradeType.BUY,
                                        order_id="OID1",
                                        trading_pair=self.trading_pair,
                                        amount=Decimal("100"),
                                        order_type=OrderType.LIMIT,
                                        price=Decimal("10000")))
        self.async_run_with_timeout(request_sent_event.wait())

        order_request = next(((key, value) for key, value in mock_api.requests.items()
                              if key[1].human_repr().startswith(url)))
        self._validate_auth_credentials_for_post_request(order_request[1][0])

        self.assertNotIn("OID1", self.exchange.in_flight_orders)
        self.assertEquals(0, len(self.buy_order_created_logger.event_log))
        failure_event: MarketOrderFailureEvent = self.order_failure_logger.event_log[0]
        self.assertEqual(self.exchange.current_timestamp, failure_event.timestamp)
        self.assertEqual(OrderType.LIMIT, failure_event.order_type)
        self.assertEqual("OID1", failure_event.order_id)

        self.assertTrue(
            self._is_logged(
                "INFO",
                f"Order OID1 has failed. Order Update: OrderUpdate(trading_pair='{self.trading_pair}', "
                f"update_timestamp={self.exchange.current_timestamp}, new_state={repr(OrderState.FAILED)}, "
                f"client_order_id='OID1', exchange_order_id=None)"
            )
        )

    @aioresponses()
    def test_create_order_fails_when_trading_rule_error_and_raises_failure_event(self, mock_api):
        self._simulate_trading_rules_initialized()
        request_sent_event = asyncio.Event()
        self.exchange._set_current_timestamp(1640780000)

        url, regex_url = self._get_regex_url(CONSTANTS.ORDER_CREATE_PATH_URL, return_url=True)

        mock_api.post(regex_url,
                      status=400,
                      callback=lambda *args, **kwargs: request_sent_event.set())

        self.test_task = asyncio.get_event_loop().create_task(
            self.exchange._create_order(trade_type=TradeType.BUY,
                                        order_id="OID1",
                                        trading_pair=self.trading_pair,
                                        amount=Decimal("0.0001"),
                                        order_type=OrderType.LIMIT,
                                        price=Decimal("0.0000001")))
        # The second order is used only to have the event triggered and avoid using timeouts for tests
        asyncio.get_event_loop().create_task(
            self.exchange._create_order(trade_type=TradeType.BUY,
                                        order_id="OID2",
                                        trading_pair=self.trading_pair,
                                        amount=Decimal("100"),
                                        order_type=OrderType.LIMIT,
                                        price=Decimal("10000")))

        self.async_run_with_timeout(request_sent_event.wait())

        self.assertNotIn("OID1", self.exchange.in_flight_orders)
        self.assertEquals(0, len(self.buy_order_created_logger.event_log))
        failure_event: MarketOrderFailureEvent = self.order_failure_logger.event_log[0]
        self.assertEqual(self.exchange.current_timestamp, failure_event.timestamp)
        self.assertEqual(OrderType.LIMIT, failure_event.order_type)
        self.assertEqual("OID1", failure_event.order_id)

        self.assertTrue(
            self._is_logged(
                "WARNING",
                "Buy order amount 0 is lower than the minimum order size 0.01. The order will not be created."
            )
        )
        self.assertTrue(
            self._is_logged(
                "INFO",
                f"Order OID1 has failed. Order Update: OrderUpdate(trading_pair='{self.trading_pair}', "
                f"update_timestamp={self.exchange.current_timestamp}, new_state={repr(OrderState.FAILED)}, "
                "client_order_id='OID1', exchange_order_id=None)"
            )
        )

    @aioresponses()
    def test_cancel_order_successfully(self, mock_api):
        request_sent_event = asyncio.Event()
        self.exchange._set_current_timestamp(1640780000)

        self.exchange.start_tracking_order(
            order_id="OID1",
            exchange_order_id="4",
            trading_pair=self.trading_pair,
            trade_type=TradeType.BUY,
            price=Decimal("10000"),
            amount=Decimal("100"),
            order_type=OrderType.LIMIT,
        )

        self.assertIn("OID1", self.exchange.in_flight_orders)
        order = self.exchange.in_flight_orders["OID1"]

        url, regex_url = self._get_regex_url(CONSTANTS.ORDER_CANCEL_PATH_URL, return_url=True)

        response = {
            "data": [{
                "marketCode": self.exchange_trading_pair,
                "clientOrderId": "OID1",
                "orderId": 4,
                "orderListId": -1,
                "price": str(order.price),
                "origQty": str(order.amount),
                "executedQty": str(Decimal("0")),
                "cummulativeQuoteQty": str(Decimal("0")),
                "status": "CANCELED",
                "timeInForce": "GTC",
                "orderType": "LIMIT",
                "side": "BUY"
            }]
        }

        mock_api.delete(regex_url,
                        body=json.dumps(response),
                        callback=lambda *args, **kwargs: request_sent_event.set())

        self.exchange.cancel(trading_pair=self.trading_pair, order_id="OID1")
        self.async_run_with_timeout(request_sent_event.wait())
        asyncio.get_event_loop().run_until_complete(asyncio.sleep(0.5))

        cancel_request = next(((key, value) for key, value in mock_api.requests.items()
                               if key[1].human_repr().startswith(url)))
        self._validate_auth_credentials_for_request(cancel_request[1][0])
        request_params = json.loads(cancel_request[1][0].kwargs["data"])["orders"][0]
        self.assertEqual(self.exchange_trading_pair, request_params["marketCode"])
        self.assertEqual(order.client_order_id, request_params["clientOrderId"])

        cancel_event: OrderCancelledEvent = self.order_cancelled_logger.event_log[0]
        self.assertEqual(self.exchange.current_timestamp, cancel_event.timestamp)
        self.assertEqual(order.client_order_id, cancel_event.order_id)

        self.assertTrue(
            self._is_logged(
                "INFO",
                f"Successfully canceled order {order.client_order_id}."
            )
        )

    @aioresponses()
    @patch("hummingbot.connector.exchange.coinflex.coinflex_web_utils.retry_sleep_time")
    def test_cancel_order_raises_failure_event_when_request_fails(self, mock_api, retry_sleep_time_mock):
        retry_sleep_time_mock.side_effect = lambda *args, **kwargs: 0
        request_sent_event = asyncio.Event()
        self.exchange._set_current_timestamp(1640780000)

        self.exchange.start_tracking_order(
            order_id="OID1",
            exchange_order_id="4",
            trading_pair=self.trading_pair,
            trade_type=TradeType.BUY,
            price=Decimal("10000"),
            amount=Decimal("100"),
            order_type=OrderType.LIMIT,
        )

        self.assertIn("OID1", self.exchange.in_flight_orders)
        order = self.exchange.in_flight_orders["OID1"]

        url, regex_url = self._get_regex_url(CONSTANTS.ORDER_CANCEL_PATH_URL, return_url=True)

        for i in range(CONSTANTS.API_MAX_RETRIES):
            mock_api.delete(regex_url,
                            status=400,
                            callback=lambda *args, **kwargs: request_sent_event.set())

        self.exchange.cancel(trading_pair=self.trading_pair, order_id="OID1")
        self.async_run_with_timeout(request_sent_event.wait())
        asyncio.get_event_loop().run_until_complete(asyncio.sleep(0.5))

        cancel_request = next(((key, value) for key, value in mock_api.requests.items()
                               if key[1].human_repr().startswith(url)))
        self._validate_auth_credentials_for_request(cancel_request[1][0])

        self.assertEquals(0, len(self.order_cancelled_logger.event_log))

        self.assertTrue(
            self._is_logged(
                "ERROR",
<<<<<<< HEAD
                f"There was an error when requesting cancellation of order {order.client_order_id}"
=======
                f"There was a an error when requesting cancelation of order {order.client_order_id}"
>>>>>>> 2d8eb54c
            )
        )
        expected_error = {"errors": None, "status": None}

        self.assertTrue(
            self._is_logged(
                "ERROR",
                f"Unhandled error canceling order: {order.client_order_id}. Error: {expected_error}"
            )
        )

    @aioresponses()
    @patch("hummingbot.connector.exchange.coinflex.coinflex_web_utils.retry_sleep_time")
    def test_cancel_order_succeeds_after_max_failures(self, mock_api, retry_sleep_time_mock):
        retry_sleep_time_mock.side_effect = lambda *args, **kwargs: 0
        request_sent_event = asyncio.Event()
        self.exchange._set_current_timestamp(1640780000)

        self.exchange.start_tracking_order(
            order_id="OID1",
            exchange_order_id="4",
            trading_pair=self.trading_pair,
            trade_type=TradeType.BUY,
            price=Decimal("10000"),
            amount=Decimal("100"),
            order_type=OrderType.LIMIT,
        )

        self.assertIn("OID1", self.exchange.in_flight_orders)
        order = self.exchange.in_flight_orders["OID1"]

        url, regex_url = self._get_regex_url(CONSTANTS.ORDER_CANCEL_PATH_URL, return_url=True)

        response = {
            "data": [{
                "clientOrderId": "OID1",
                "success": "false",
                "message": "Open order not found with clientOrderId or orderId",
            }]
        }

        for i in range(CONSTANTS.API_MAX_RETRIES):
            mock_api.delete(regex_url,
                            body=json.dumps(response),
                            callback=lambda *args, **kwargs: request_sent_event.set())

        for i in range(self.exchange.MAX_ORDER_UPDATE_RETRIEVAL_RETRIES_WITH_FAILURES):
            self.exchange.cancel(trading_pair=self.trading_pair, order_id="OID1")

        self.async_run_with_timeout(request_sent_event.wait())
        asyncio.get_event_loop().run_until_complete(asyncio.sleep(0.5))

        cancel_request = next(((key, value) for key, value in mock_api.requests.items()
                               if key[1].human_repr().startswith(url)))
        self._validate_auth_credentials_for_request(cancel_request[1][0])

        self.assertEquals(0, len(self.order_cancelled_logger.event_log))

        self.assertTrue(
            self._is_logged(
                "ERROR",
<<<<<<< HEAD
                f"There was an error when requesting cancellation of order {order.client_order_id}"
=======
                f"There was a an error when requesting cancelation of order {order.client_order_id}"
>>>>>>> 2d8eb54c
            )
        )
        expected_error = (
            f"Order {order.client_order_id} has failed. Order Update: OrderUpdate(trading_pair='{self.trading_pair}',"
            f" update_timestamp={'1640780000.0'}, new_state={repr(OrderState.FAILED)}, "
            f"client_order_id='{order.client_order_id}', exchange_order_id=None)")

        self.assertTrue(self._is_logged("INFO", expected_error))

    @aioresponses()
    @patch("hummingbot.connector.exchange.coinflex.coinflex_web_utils.retry_sleep_time")
    def test_cancel_two_orders_with_cancel_all_and_one_fails(self, mock_api, retry_sleep_time_mock):
        retry_sleep_time_mock.side_effect = lambda *args, **kwargs: 0
        self.exchange._set_current_timestamp(1640780000)

        self.exchange.start_tracking_order(
            order_id="OID1",
            exchange_order_id="4",
            trading_pair=self.trading_pair,
            trade_type=TradeType.BUY,
            price=Decimal("10000"),
            amount=Decimal("100"),
            order_type=OrderType.LIMIT,
        )

        self.assertIn("OID1", self.exchange.in_flight_orders)
        order1 = self.exchange.in_flight_orders["OID1"]

        self.exchange.start_tracking_order(
            order_id="OID2",
            exchange_order_id="5",
            trading_pair=self.trading_pair,
            trade_type=TradeType.SELL,
            price=Decimal("11000"),
            amount=Decimal("90"),
            order_type=OrderType.LIMIT,
        )

        self.assertIn("OID2", self.exchange.in_flight_orders)
        order2 = self.exchange.in_flight_orders["OID2"]

        url, regex_url = self._get_regex_url(CONSTANTS.ORDER_CANCEL_PATH_URL, return_url=True)

        response = {
            "data": [{
                "marketCode": self.exchange_trading_pair,
                "clientOrderId": "OID1",
                "orderId": 4,
                "price": str(order1.price),
                "quantity": str(order1.amount),
                "status": "CANCELED_BY_USER",
                "timeInForce": "GTC",
                "orderType": "LIMIT",
                "side": "BUY"
            }]
        }

        mock_api.delete(regex_url, body=json.dumps(response))
        mock_api.delete(regex_url, status=400)

        cancellation_results = self.async_run_with_timeout(self.exchange.cancel_all(10))

        self.assertEqual(2, len(cancellation_results))
        self.assertEqual(CancellationResult(order1.client_order_id, True), cancellation_results[0])
        self.assertEqual(CancellationResult(order2.client_order_id, False), cancellation_results[1])

        self.assertEqual(1, len(self.order_cancelled_logger.event_log))
        cancel_event: OrderCancelledEvent = self.order_cancelled_logger.event_log[0]
        self.assertEqual(self.exchange.current_timestamp, cancel_event.timestamp)
        self.assertEqual(order1.client_order_id, cancel_event.order_id)

        self.assertTrue(
            self._is_logged(
                "INFO",
                f"Successfully canceled order {order1.client_order_id}."
            )
        )

    @aioresponses()
    def test_update_balances(self, mock_api):
        regex_url = self._get_regex_url(CONSTANTS.ACCOUNTS_PATH_URL)

        response = self._get_mock_balance_data(with_second=True)

        mock_api.get(regex_url, body=json.dumps(response))
        self.async_run_with_timeout(self.exchange._update_balances())

        available_balances = self.exchange.available_balances
        total_balances = self.exchange.get_all_balances()

        self.assertEqual(Decimal("10"), available_balances["BTC"])
        self.assertEqual(Decimal("2000"), available_balances["LTC"])
        self.assertEqual(Decimal("15"), total_balances["BTC"])
        self.assertEqual(Decimal("2000"), total_balances["LTC"])

        response = self._get_mock_balance_data()

        mock_api.get(regex_url, body=json.dumps(response))
        self.async_run_with_timeout(self.exchange._update_balances())

        available_balances = self.exchange.available_balances
        total_balances = self.exchange.get_all_balances()

        self.assertNotIn("LTC", available_balances)
        self.assertNotIn("LTC", total_balances)
        self.assertEqual(Decimal("10"), available_balances["BTC"])
        self.assertEqual(Decimal("15"), total_balances["BTC"])

    @aioresponses()
    @patch("hummingbot.connector.exchange.coinflex.coinflex_web_utils.retry_sleep_time")
    def test_update_balances_logs_errors(self, mock_api, retry_sleep_time_mock):
        retry_sleep_time_mock.side_effect = lambda *args, **kwargs: 0
        regex_url = self._get_regex_url(CONSTANTS.ACCOUNTS_PATH_URL)

        mock_api.get(regex_url, status=401)
        self.async_run_with_timeout(self.exchange._update_balances())

        self.assertTrue(
            self._is_logged("ERROR", "Error getting account balances from server")
        )

    @aioresponses()
    def test_update_order_status_when_filled(self, mock_api):
        self.exchange._set_current_timestamp(1640780000)
        self.exchange._last_poll_timestamp = (self.exchange.current_timestamp -
                                              self.exchange.UPDATE_ORDER_STATUS_MIN_INTERVAL - 1)

        self.exchange.start_tracking_order(
            order_id="OID1",
            exchange_order_id="100234",
            trading_pair=self.trading_pair,
            order_type=OrderType.LIMIT,
            trade_type=TradeType.BUY,
            price=Decimal("10000"),
            amount=Decimal("1"),
        )
        order: InFlightOrder = self.exchange.in_flight_orders["OID1"]

        url, regex_url = self._get_regex_url(CONSTANTS.ORDER_PATH_URL, return_url=True, endpoint_api_version="v2.1")

        order_status = self._get_mock_order_data(order, is_matched=True)

        mock_response = order_status
        mock_api.get(regex_url, body=json.dumps(mock_response))

        # Simulate the order has been filled with a TradeUpdate
        order.completely_filled_event.set()
        self.async_run_with_timeout(self.exchange._update_order_status())
        self.async_run_with_timeout(order.wait_until_completely_filled())

        order_request = next(((key, value) for key, value in mock_api.requests.items()
                              if key[1].human_repr().startswith(url)))
        request_params = order_request[1][0].kwargs["params"]
        self.assertEqual(self.exchange_trading_pair, request_params["marketCode"])
        self.assertEqual(order.exchange_order_id, request_params["orderId"])
        self._validate_auth_credentials_for_request(order_request[1][0])

        buy_event: BuyOrderCompletedEvent = self.buy_order_completed_logger.event_log[0]
        self.assertEqual(self.exchange.current_timestamp, buy_event.timestamp)
        self.assertEqual(order.client_order_id, buy_event.order_id)
        self.assertEqual(order.base_asset, buy_event.base_asset)
        self.assertEqual(order.quote_asset, buy_event.quote_asset)
        self.assertEqual(Decimal("1"), buy_event.base_asset_amount)
        self.assertEqual(Decimal("10000"), buy_event.quote_asset_amount)
        self.assertEqual(order.order_type, buy_event.order_type)
        self.assertEqual(order.exchange_order_id, buy_event.exchange_order_id)
        self.assertNotIn(order.client_order_id, self.exchange.in_flight_orders)
        self.assertTrue(
            self._is_logged(
                "INFO",
                f"BUY order {order.client_order_id} completely filled."
            )
        )

    @aioresponses()
    def test_update_order_status_when_cancelled(self, mock_api):
        self.exchange._set_current_timestamp(1640780000)
        self.exchange._last_poll_timestamp = (self.exchange.current_timestamp -
                                              self.exchange.UPDATE_ORDER_STATUS_MIN_INTERVAL - 1)

        self.exchange.start_tracking_order(
            order_id="OID1",
            exchange_order_id="100234",
            trading_pair=self.trading_pair,
            order_type=OrderType.LIMIT,
            trade_type=TradeType.BUY,
            price=Decimal("10000"),
            amount=Decimal("1"),
        )
        order = self.exchange.in_flight_orders["OID1"]

        url, regex_url = self._get_regex_url(CONSTANTS.ORDER_PATH_URL, return_url=True, endpoint_api_version="v2.1")

        order_status = self._get_mock_order_data(order, status="OrderClosed", is_matched=False)

        mock_response = order_status
        mock_api.get(regex_url, body=json.dumps(mock_response))

        self.async_run_with_timeout(self.exchange._update_order_status())

        order_request = next(((key, value) for key, value in mock_api.requests.items()
                              if key[1].human_repr().startswith(url)))
        request_params = order_request[1][0].kwargs["params"]
        self.assertEqual(self.exchange_trading_pair, request_params["marketCode"])
        self.assertEqual(order.exchange_order_id, request_params["orderId"])
        self._validate_auth_credentials_for_request(order_request[1][0])

        cancel_event: OrderCancelledEvent = self.order_cancelled_logger.event_log[0]
        self.assertEqual(self.exchange.current_timestamp, cancel_event.timestamp)
        self.assertEqual(order.client_order_id, cancel_event.order_id)
        self.assertEqual(order.exchange_order_id, cancel_event.exchange_order_id)
        self.assertNotIn(order.client_order_id, self.exchange.in_flight_orders)
        self.assertTrue(
            self._is_logged("INFO", f"Successfully canceled order {order.client_order_id}.")
        )

    @aioresponses()
    def test_update_order_status_when_failed(self, mock_api):
        self.exchange._set_current_timestamp(1640780000)
        self.exchange._last_poll_timestamp = (self.exchange.current_timestamp -
                                              self.exchange.UPDATE_ORDER_STATUS_MIN_INTERVAL - 1)

        self.exchange.start_tracking_order(
            order_id="OID1",
            exchange_order_id="100234",
            trading_pair=self.trading_pair,
            order_type=OrderType.LIMIT,
            trade_type=TradeType.BUY,
            price=Decimal("10000"),
            amount=Decimal("1"),
        )
        order = self.exchange.in_flight_orders["OID1"]

        url, regex_url = self._get_regex_url(CONSTANTS.ORDER_PATH_URL, return_url=True, endpoint_api_version="v2.1")

        order_status = self._get_mock_order_data(order, status="REJECT_CANCEL_ORDER_ID_NOT_FOUND", is_matched=False)

        mock_response = order_status
        mock_api.get(regex_url, body=json.dumps(mock_response))

        self.async_run_with_timeout(self.exchange._update_order_status())

        order_request = next(((key, value) for key, value in mock_api.requests.items()
                              if key[1].human_repr().startswith(url)))
        request_params = order_request[1][0].kwargs["params"]
        self.assertEqual(self.exchange_trading_pair, request_params["marketCode"])
        self.assertEqual(order.exchange_order_id, request_params["orderId"])
        self._validate_auth_credentials_for_request(order_request[1][0])

        failure_event: MarketOrderFailureEvent = self.order_failure_logger.event_log[0]
        self.assertEqual(self.exchange.current_timestamp, failure_event.timestamp)
        self.assertEqual(order.client_order_id, failure_event.order_id)
        self.assertEqual(order.order_type, failure_event.order_type)
        self.assertNotIn(order.client_order_id, self.exchange.in_flight_orders)
        self.assertTrue(
            self._is_logged(
                "INFO",
                f"Order {order.client_order_id} has failed. Order Update: OrderUpdate(trading_pair='{self.trading_pair}',"
                f" update_timestamp={int(order_status['data'][0]['orderClosedTimestamp']) * 1e-3}, new_state={repr(OrderState.FAILED)}, "
                f"client_order_id='{order.client_order_id}', exchange_order_id='{order.exchange_order_id}')")
        )

    @aioresponses()
    @patch("hummingbot.connector.exchange.coinflex.coinflex_constants.API_MAX_RETRIES", new=int(1))
    @patch("hummingbot.connector.exchange.coinflex.coinflex_web_utils.retry_sleep_time")
    def test_update_order_status_when_unauthorised(self, mock_api, retry_sleep_time_mock):
        retry_sleep_time_mock.side_effect = lambda *args, **kwargs: 0
        self.exchange._set_current_timestamp(1640780000)
        self.exchange._last_poll_timestamp = (self.exchange.current_timestamp -
                                              self.exchange.UPDATE_ORDER_STATUS_MIN_INTERVAL - 1)

        self.exchange.start_tracking_order(
            order_id="OID1",
            exchange_order_id="100234",
            trading_pair=self.trading_pair,
            order_type=OrderType.LIMIT,
            trade_type=TradeType.BUY,
            price=Decimal("10000"),
            amount=Decimal("1"),
        )
        order = self.exchange.in_flight_orders["OID1"]

        url, regex_url = self._get_regex_url(CONSTANTS.ORDER_PATH_URL, return_url=True, endpoint_api_version="v2.1")

        for i in range(2):
            mock_api.get(regex_url, status=401)

        self.async_run_with_timeout(self.exchange._update_order_status())

        order_request = next(((key, value) for key, value in mock_api.requests.items()
                              if key[1].human_repr().startswith(url)))
        request_params = order_request[1][0].kwargs["params"]
        self.assertEqual(self.exchange_trading_pair, request_params["marketCode"])
        self.assertEqual(order.exchange_order_id, request_params["orderId"])
        self._validate_auth_credentials_for_request(order_request[1][0])

        self.assertIn(order.client_order_id, self.exchange.in_flight_orders)
        expected_error = {"errors": "Unauthorized", "status": 401}
        self.assertTrue(
            self._is_logged(
                "NETWORK",
                f"Error fetching status update for the order {order.client_order_id}: {expected_error}.")
        )

    @aioresponses()
    @patch("hummingbot.connector.exchange.coinflex.coinflex_constants.API_MAX_RETRIES", new=int(2))
    @patch("hummingbot.connector.exchange.coinflex.coinflex_web_utils.retry_sleep_time")
    def test_update_order_status_marks_order_as_failure_after_three_not_found(self, mock_api, retry_sleep_time_mock):
        retry_sleep_time_mock.side_effect = lambda *args, **kwargs: 0
        self.exchange._set_current_timestamp(1640780000)
        self.exchange._last_poll_timestamp = (self.exchange.current_timestamp -
                                              self.exchange.UPDATE_ORDER_STATUS_MIN_INTERVAL - 1)

        self.exchange.start_tracking_order(
            order_id="OID1",
            exchange_order_id="100234",
            trading_pair=self.trading_pair,
            order_type=OrderType.LIMIT,
            trade_type=TradeType.BUY,
            price=Decimal("10000"),
            amount=Decimal("1"),
        )
        order = self.exchange.in_flight_orders["OID1"]

        url, regex_url = self._get_regex_url(CONSTANTS.ORDER_PATH_URL, return_url=True, endpoint_api_version="v2.1")

        order_status = {"data": [{
            "success": "false",
            "message": CONSTANTS.ORDER_NOT_FOUND_ERROR
        }]}

        for i in range(2 * self.exchange.MAX_ORDER_UPDATE_RETRIEVAL_RETRIES_WITH_FAILURES):
            mock_api.get(regex_url, body=json.dumps(order_status))

        for i in range(self.exchange.MAX_ORDER_UPDATE_RETRIEVAL_RETRIES_WITH_FAILURES):
            self.async_run_with_timeout(self.exchange._update_order_status())

        failure_event: MarketOrderFailureEvent = self.order_failure_logger.event_log[0]
        self.assertEqual(self.exchange.current_timestamp, failure_event.timestamp)
        self.assertEqual(order.client_order_id, failure_event.order_id)
        self.assertEqual(order.order_type, failure_event.order_type)
        self.assertNotIn(order.client_order_id, self.exchange.in_flight_orders)
        expected_error = {
            **order_status,
            "errors": CONSTANTS.ORDER_NOT_FOUND_ERROR
        }
        self.assertTrue(
            self._is_logged(
                "NETWORK",
                f"Error fetching status update for the order {order.client_order_id}, marking as not found: {expected_error}.")
        )

    @aioresponses()
    def test_update_trading_rules(self, mock_api):
        regex_url = self._get_regex_url(CONSTANTS.EXCHANGE_INFO_PATH_URL)

        trading_rules_response = self._get_mock_trading_rule_data()

        mock_response = trading_rules_response
        mock_api.get(regex_url, body=json.dumps(mock_response))

        self.async_run_with_timeout(self.exchange._update_trading_rules())

        trading_rule = self.exchange.trading_rules[self.trading_pair]
        self.assertEqual(self.trading_pair, trading_rule.trading_pair)
        self.assertEqual(Decimal(trading_rules_response["data"][0]["qtyIncrement"]),
                         trading_rule.min_order_size)
        self.assertEqual(Decimal(trading_rules_response["data"][0]["tickSize"]),
                         trading_rule.min_price_increment)
        self.assertEqual(Decimal(trading_rules_response["data"][0]["qtyIncrement"]),
                         trading_rule.min_base_amount_increment)

    @aioresponses()
    def test_update_trading_rules_ignores_rule_with_error(self, mock_api):
        regex_url = self._get_regex_url(CONSTANTS.EXCHANGE_INFO_PATH_URL)

        trading_rules_response = self._get_mock_trading_rule_data(invalid=True)

        mock_response = trading_rules_response
        mock_api.get(regex_url, body=json.dumps(mock_response))

        self.async_run_with_timeout(self.exchange._update_trading_rules())

        self.assertEqual(0, len(self.exchange.trading_rules))
        self.assertTrue(
            self._is_logged("ERROR", f"Error parsing the trading pair rule {trading_rules_response['data'][0]}. Skipping.")
        )

    def test_user_stream_update_for_new_order(self):
        self.exchange._set_current_timestamp(1640780000)
        self.exchange.start_tracking_order(
            order_id="OID1",
            exchange_order_id="100234",
            trading_pair=self.trading_pair,
            order_type=OrderType.LIMIT,
            trade_type=TradeType.BUY,
            price=Decimal("10000"),
            amount=Decimal("1"),
        )
        order = self.exchange.in_flight_orders["OID1"]

        event_message = self._get_mock_user_stream_order_data(order)

        mock_queue = AsyncMock()
        mock_queue.get.side_effect = [event_message, asyncio.CancelledError]
        self.exchange._user_stream_tracker._user_stream = mock_queue

        try:
            self.async_run_with_timeout(self.exchange._user_stream_event_listener())
        except asyncio.CancelledError:
            pass

        event: BuyOrderCreatedEvent = self.buy_order_created_logger.event_log[0]
        self.assertEqual(self.exchange.current_timestamp, event.timestamp)
        self.assertEqual(order.order_type, event.type)
        self.assertEqual(order.trading_pair, event.trading_pair)
        self.assertEqual(order.amount, event.amount)
        self.assertEqual(order.price, event.price)
        self.assertEqual(order.client_order_id, event.order_id)
        self.assertEqual(order.exchange_order_id, event.exchange_order_id)
        self.assertTrue(order.is_open)

        self.assertTrue(
            self._is_logged(
                "INFO",
                f"Created {order.order_type.name.upper()} {order.trade_type.name.upper()} order "
                f"{order.client_order_id} for {order.amount} {order.trading_pair}."
            )
        )

    def test_user_stream_update_for_cancelled_order(self):
        self.exchange._set_current_timestamp(1640780000)
        self.exchange.start_tracking_order(
            order_id="OID1",
            exchange_order_id="100234",
            trading_pair=self.trading_pair,
            order_type=OrderType.LIMIT,
            trade_type=TradeType.BUY,
            price=Decimal("10000"),
            amount=Decimal("1"),
        )
        order = self.exchange.in_flight_orders["OID1"]

        event_message = self._get_mock_user_stream_order_data(order,
                                                              status="CANCELED_BY_USER")

        mock_queue = AsyncMock()
        mock_queue.get.side_effect = [event_message, asyncio.CancelledError]
        self.exchange._user_stream_tracker._user_stream = mock_queue

        try:
            self.async_run_with_timeout(self.exchange._user_stream_event_listener())
        except asyncio.CancelledError:
            pass

        cancel_event: OrderCancelledEvent = self.order_cancelled_logger.event_log[0]
        self.assertEqual(self.exchange.current_timestamp, cancel_event.timestamp)
        self.assertEqual(order.client_order_id, cancel_event.order_id)
        self.assertEqual(order.exchange_order_id, cancel_event.exchange_order_id)
        self.assertNotIn(order.client_order_id, self.exchange.in_flight_orders)
        self.assertTrue(order.is_cancelled)
        self.assertTrue(order.is_done)

        self.assertTrue(
            self._is_logged("INFO", f"Successfully canceled order {order.client_order_id}.")
        )

    def test_user_stream_update_for_order_fill(self):
        self.exchange._set_current_timestamp(1640780000)
        self.exchange.start_tracking_order(
            order_id="OID1",
            exchange_order_id="100234",
            trading_pair=self.trading_pair,
            order_type=OrderType.LIMIT,
            trade_type=TradeType.BUY,
            price=Decimal("10000"),
            amount=Decimal("1"),
        )
        order = self.exchange.in_flight_orders["OID1"]

        event_message = self._get_mock_user_stream_order_data(order,
                                                              trade_id=1,
                                                              status="FILLED",
                                                              is_matched=True,
                                                              fill_base_amount="1.00000000",
                                                              fill_price="10050.00000000",
                                                              fee_asset="HBOT",
                                                              fee_paid="50")
        sent_order_data = event_message["data"][0]

        mock_queue = AsyncMock()
        mock_queue.get.side_effect = [event_message, asyncio.CancelledError]
        self.exchange._user_stream_tracker._user_stream = mock_queue

        try:
            self.async_run_with_timeout(self.exchange._user_stream_event_listener())
        except asyncio.CancelledError:
            pass

        fill_event: OrderFilledEvent = self.order_filled_logger.event_log[0]
        self.assertEqual(self.exchange.current_timestamp, fill_event.timestamp)
        self.assertEqual(order.client_order_id, fill_event.order_id)
        self.assertEqual(order.trading_pair, fill_event.trading_pair)
        self.assertEqual(order.trade_type, fill_event.trade_type)
        self.assertEqual(order.order_type, fill_event.order_type)
        self.assertEqual(Decimal(sent_order_data["matchPrice"]), fill_event.price)
        self.assertEqual(Decimal(sent_order_data["matchQuantity"]), fill_event.amount)
        self.assertEqual(0.0, fill_event.trade_fee.percent)
        self.assertEqual([
            TokenAmount(sent_order_data["feeInstrumentId"], Decimal(sent_order_data["fees"]))],
            fill_event.trade_fee.flat_fees)

        buy_event: BuyOrderCompletedEvent = self.buy_order_completed_logger.event_log[0]
        self.assertEqual(self.exchange.current_timestamp, buy_event.timestamp)
        self.assertEqual(order.client_order_id, buy_event.order_id)
        self.assertEqual(order.base_asset, buy_event.base_asset)
        self.assertEqual(order.quote_asset, buy_event.quote_asset)
        self.assertEqual(order.amount, buy_event.base_asset_amount)
        exec_amt_quote = Decimal(sent_order_data["matchQuantity"]) * Decimal(sent_order_data["matchPrice"])
        self.assertEqual(exec_amt_quote, buy_event.quote_asset_amount)
        self.assertEqual(order.order_type, buy_event.order_type)
        self.assertEqual(order.exchange_order_id, buy_event.exchange_order_id)
        self.assertNotIn(order.client_order_id, self.exchange.in_flight_orders)
        self.assertTrue(order.is_filled)
        self.assertTrue(order.is_done)

        self.assertTrue(
            self._is_logged(
                "INFO",
                f"BUY order {order.client_order_id} completely filled."
            )
        )

    def test_user_stream_update_for_order_failure(self):
        self.exchange._set_current_timestamp(1640780000)
        self.exchange.start_tracking_order(
            order_id="OID1",
            exchange_order_id="100234",
            trading_pair=self.trading_pair,
            order_type=OrderType.LIMIT,
            trade_type=TradeType.BUY,
            price=Decimal("10000"),
            amount=Decimal("1"),
        )
        order = self.exchange.in_flight_orders["OID1"]

        event_message = self._get_mock_user_stream_order_data(order,
                                                              trade_id=1,
                                                              status="REJECT_CANCEL_ORDER_ID_NOT_FOUND")

        mock_queue = AsyncMock()
        mock_queue.get.side_effect = [event_message, asyncio.CancelledError]
        self.exchange._user_stream_tracker._user_stream = mock_queue

        try:
            self.async_run_with_timeout(self.exchange._user_stream_event_listener())
        except asyncio.CancelledError:
            pass

        failure_event: MarketOrderFailureEvent = self.order_failure_logger.event_log[0]
        self.assertEqual(self.exchange.current_timestamp, failure_event.timestamp)
        self.assertEqual(order.client_order_id, failure_event.order_id)
        self.assertEqual(order.order_type, failure_event.order_type)
        self.assertNotIn(order.client_order_id, self.exchange.in_flight_orders)
        self.assertTrue(order.is_failure)
        self.assertTrue(order.is_done)

    def test_user_stream_balance_update(self):
        self.exchange._set_current_timestamp(1640780000)

        event_message = self._get_mock_balance_data(asset="COINALPHA", free="10000.000000", total="10500.000000")

        mock_queue = AsyncMock()
        mock_queue.get.side_effect = [event_message, asyncio.CancelledError]
        self.exchange._user_stream_tracker._user_stream = mock_queue

        try:
            self.async_run_with_timeout(self.exchange._user_stream_event_listener())
        except asyncio.CancelledError:
            pass

        self.assertEqual(Decimal("10000"), self.exchange.available_balances["COINALPHA"])
        self.assertEqual(Decimal("10500"), self.exchange.get_balance("COINALPHA"))

    def test_restore_tracking_states_only_registers_open_orders(self):
        orders = []
        orders.append(InFlightOrder(
            client_order_id="OID1",
            exchange_order_id="EOID1",
            trading_pair=self.trading_pair,
            order_type=OrderType.LIMIT,
            trade_type=TradeType.BUY,
            amount=Decimal("1000.0"),
            price=Decimal("1.0"),
            creation_timestamp=1640001112.223,
        ))
        orders.append(InFlightOrder(
            client_order_id="OID2",
            exchange_order_id="EOID2",
            trading_pair=self.trading_pair,
            order_type=OrderType.LIMIT,
            trade_type=TradeType.BUY,
            amount=Decimal("1000.0"),
            price=Decimal("1.0"),
            creation_timestamp=1640001112.223,
            initial_state=OrderState.CANCELED
        ))
        orders.append(InFlightOrder(
            client_order_id="OID3",
            exchange_order_id="EOID3",
            trading_pair=self.trading_pair,
            order_type=OrderType.LIMIT,
            trade_type=TradeType.BUY,
            amount=Decimal("1000.0"),
            price=Decimal("1.0"),
            creation_timestamp=1640001112.223,
            initial_state=OrderState.FILLED
        ))
        orders.append(InFlightOrder(
            client_order_id="OID4",
            exchange_order_id="EOID4",
            trading_pair=self.trading_pair,
            order_type=OrderType.LIMIT,
            trade_type=TradeType.BUY,
            amount=Decimal("1000.0"),
            price=Decimal("1.0"),
            creation_timestamp=1640001112.223,
            initial_state=OrderState.FAILED
        ))

        tracking_states = {order.client_order_id: order.to_json() for order in orders}

        self.exchange.restore_tracking_states(tracking_states)

        self.assertIn("OID1", self.exchange.in_flight_orders)
        self.assertNotIn("OID2", self.exchange.in_flight_orders)
        self.assertNotIn("OID3", self.exchange.in_flight_orders)
        self.assertNotIn("OID4", self.exchange.in_flight_orders)<|MERGE_RESOLUTION|>--- conflicted
+++ resolved
@@ -12,6 +12,7 @@
 from aioresponses import aioresponses
 from async_timeout import timeout
 from bidict import bidict
+
 from hummingbot.connector.exchange.coinflex import coinflex_constants as CONSTANTS
 from hummingbot.connector.exchange.coinflex import coinflex_web_utils
 from hummingbot.connector.exchange.coinflex.coinflex_api_order_book_data_source import CoinflexAPIOrderBookDataSource
@@ -772,11 +773,7 @@
         self.assertTrue(
             self._is_logged(
                 "ERROR",
-<<<<<<< HEAD
                 f"There was an error when requesting cancellation of order {order.client_order_id}"
-=======
-                f"There was a an error when requesting cancelation of order {order.client_order_id}"
->>>>>>> 2d8eb54c
             )
         )
         expected_error = {"errors": None, "status": None}
@@ -838,11 +835,7 @@
         self.assertTrue(
             self._is_logged(
                 "ERROR",
-<<<<<<< HEAD
                 f"There was an error when requesting cancellation of order {order.client_order_id}"
-=======
-                f"There was a an error when requesting cancelation of order {order.client_order_id}"
->>>>>>> 2d8eb54c
             )
         )
         expected_error = (
